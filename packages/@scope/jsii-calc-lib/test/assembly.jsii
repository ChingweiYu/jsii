{
  "author": {
    "name": "Amazon Web Services",
    "organization": true,
    "roles": [
      "author"
    ],
    "url": "https://aws.amazon.com"
  },
  "dependencies": {
    "@scope/jsii-calc-base": "^0.0.0",
    "@scope/jsii-calc-base-of-base": "^0.0.0"
  },
  "dependencyClosure": {
    "@scope/jsii-calc-base": {
      "targets": {
        "dotnet": {
          "namespace": "Amazon.JSII.Tests.CalculatorNamespace.BaseNamespace",
          "packageId": "Amazon.JSII.Tests.CalculatorPackageId.BasePackageId"
        },
        "go": {},
        "java": {
          "maven": {
            "artifactId": "calculator-base",
            "groupId": "software.amazon.jsii.tests"
          },
          "package": "software.amazon.jsii.tests.calculator.base"
        },
        "js": {
          "npm": "@scope/jsii-calc-base"
        },
        "python": {
          "distName": "scope.jsii-calc-base",
          "module": "scope.jsii_calc_base"
        }
      }
    },
    "@scope/jsii-calc-base-of-base": {
      "targets": {
        "dotnet": {
          "namespace": "Amazon.JSII.Tests.CalculatorNamespace.BaseOfBaseNamespace",
          "packageId": "Amazon.JSII.Tests.CalculatorPackageId.BaseOfBasePackageId"
        },
        "go": {},
        "java": {
          "maven": {
            "artifactId": "calculator-base-of-base",
            "groupId": "software.amazon.jsii.tests"
          },
          "package": "software.amazon.jsii.tests.calculator.baseofbase"
        },
        "js": {
          "npm": "@scope/jsii-calc-base-of-base"
        },
        "python": {
          "distName": "scope.jsii-calc-base-of-base",
          "module": "scope.jsii_calc_base_of_base"
        }
      }
    }
  },
  "description": "A simple calcuator library built on JSII.",
  "docs": {
    "deprecated": "Really just deprecated for shows...",
    "stability": "deprecated"
  },
  "homepage": "https://github.com/aws/jsii",
  "jsiiVersion": "0.0.0",
  "license": "Apache-2.0",
  "name": "@scope/jsii-calc-lib",
  "repository": {
    "directory": "packages/@scope/jsii-calc-lib",
    "type": "git",
    "url": "https://github.com/aws/jsii.git"
  },
  "schema": "jsii/0.10.0",
  "submodules": {
    "@scope/jsii-calc-lib.submodule": {
      "locationInModule": {
        "filename": "lib/index.ts",
        "line": 112
      },
      "targets": {
        "dotnet": {
          "namespace": "Amazon.JSII.Tests.CustomSubmoduleName"
        },
        "java": {
          "package": "software.amazon.jsii.tests.calculator.custom_submodule_name"
        },
        "python": {
          "module": "scope.jsii_calc_lib.custom_submodule_name"
        }
      }
    }
  },
  "targets": {
    "dotnet": {
      "namespace": "Amazon.JSII.Tests.CalculatorNamespace.LibNamespace",
      "packageId": "Amazon.JSII.Tests.CalculatorPackageId.LibPackageId",
      "versionSuffix": "-devpreview"
    },
    "go": {},
    "java": {
      "maven": {
        "artifactId": "calculator-lib",
        "groupId": "software.amazon.jsii.tests",
        "versionSuffix": ".DEVPREVIEW"
      },
      "package": "software.amazon.jsii.tests.calculator.lib"
    },
    "js": {
      "npm": "@scope/jsii-calc-lib"
    },
    "python": {
      "distName": "scope.jsii-calc-lib",
      "module": "scope.jsii_calc_lib"
    }
  },
  "types": {
    "@scope/jsii-calc-lib.EnumFromScopedModule": {
      "assembly": "@scope/jsii-calc-lib",
      "docs": {
        "remarks": "See awslabs/jsii#138",
        "stability": "deprecated",
        "summary": "Check that enums from \\@scoped packages can be references."
      },
      "fqn": "@scope/jsii-calc-lib.EnumFromScopedModule",
      "kind": "enum",
      "locationInModule": {
        "filename": "lib/index.ts",
        "line": 97
      },
      "members": [
        {
          "docs": {
            "stability": "deprecated"
          },
          "name": "VALUE1"
        },
        {
          "docs": {
            "stability": "deprecated"
          },
          "name": "VALUE2"
        }
      ],
      "name": "EnumFromScopedModule"
    },
    "@scope/jsii-calc-lib.IDoublable": {
      "assembly": "@scope/jsii-calc-lib",
      "docs": {
        "stability": "deprecated",
        "summary": "The general contract for a concrete number."
      },
      "fqn": "@scope/jsii-calc-lib.IDoublable",
      "kind": "interface",
      "locationInModule": {
        "filename": "lib/index.ts",
        "line": 23
      },
      "name": "IDoublable",
      "properties": [
        {
          "abstract": true,
          "docs": {
            "stability": "deprecated"
          },
          "immutable": true,
          "locationInModule": {
            "filename": "lib/index.ts",
            "line": 24
          },
          "name": "doubleValue",
          "type": {
            "primitive": "number"
          }
        }
      ]
    },
    "@scope/jsii-calc-lib.IFriendly": {
      "assembly": "@scope/jsii-calc-lib",
      "docs": {
        "remarks": "These classes can be greeted with\na \"hello\" or \"goodbye\" blessing and they will respond back in a fun and friendly manner.",
        "stability": "deprecated",
        "summary": "Applies to classes that are considered friendly."
      },
      "fqn": "@scope/jsii-calc-lib.IFriendly",
      "kind": "interface",
      "locationInModule": {
        "filename": "lib/index.ts",
        "line": 58
      },
      "methods": [
        {
          "abstract": true,
          "docs": {
            "stability": "deprecated",
            "summary": "Say hello!"
          },
          "locationInModule": {
            "filename": "lib/index.ts",
            "line": 62
          },
          "name": "hello",
          "returns": {
            "type": {
              "primitive": "string"
            }
          }
        }
      ],
      "name": "IFriendly"
    },
    "@scope/jsii-calc-lib.IThreeLevelsInterface": {
      "assembly": "@scope/jsii-calc-lib",
      "docs": {
        "remarks": "Their presence validates that .NET/Java/jsii-reflect can track all fields\nfar enough up the tree.",
        "stability": "deprecated",
        "summary": "Interface that inherits from packages 2 levels up the tree."
      },
      "fqn": "@scope/jsii-calc-lib.IThreeLevelsInterface",
      "interfaces": [
        "@scope/jsii-calc-base.IBaseInterface"
      ],
      "kind": "interface",
      "locationInModule": {
        "filename": "lib/index.ts",
        "line": 108
      },
      "methods": [
        {
          "abstract": true,
          "docs": {
            "stability": "deprecated"
          },
          "locationInModule": {
            "filename": "lib/index.ts",
            "line": 109
          },
          "name": "baz"
        }
      ],
      "name": "IThreeLevelsInterface"
    },
    "@scope/jsii-calc-lib.MyFirstStruct": {
      "assembly": "@scope/jsii-calc-lib",
      "datatype": true,
      "docs": {
        "stability": "deprecated",
        "summary": "This is the first struct we have created in jsii."
      },
      "fqn": "@scope/jsii-calc-lib.MyFirstStruct",
      "kind": "interface",
      "locationInModule": {
        "filename": "lib/index.ts",
        "line": 68
      },
      "name": "MyFirstStruct",
      "properties": [
        {
          "abstract": true,
          "docs": {
            "stability": "deprecated",
            "summary": "An awesome number value."
          },
          "immutable": true,
          "locationInModule": {
            "filename": "lib/index.ts",
            "line": 77
          },
          "name": "anumber",
          "type": {
            "primitive": "number"
          }
        },
        {
          "abstract": true,
          "docs": {
            "stability": "deprecated",
            "summary": "A string value."
          },
          "immutable": true,
          "locationInModule": {
            "filename": "lib/index.ts",
            "line": 72
          },
          "name": "astring",
          "type": {
            "primitive": "string"
          }
        },
        {
          "abstract": true,
          "docs": {
            "stability": "deprecated"
          },
          "immutable": true,
          "locationInModule": {
            "filename": "lib/index.ts",
            "line": 78
          },
          "name": "firstOptional",
          "optional": true,
          "type": {
            "collection": {
              "elementtype": {
                "primitive": "string"
              },
              "kind": "array"
            }
          }
        }
      ]
    },
    "@scope/jsii-calc-lib.Number": {
      "assembly": "@scope/jsii-calc-lib",
      "base": "@scope/jsii-calc-lib.Value",
      "docs": {
        "stability": "deprecated",
        "summary": "Represents a concrete number."
      },
      "fqn": "@scope/jsii-calc-lib.Number",
      "initializer": {
        "docs": {
          "stability": "deprecated",
          "summary": "Creates a Number object."
        },
        "parameters": [
          {
            "docs": {
              "summary": "The number."
            },
            "name": "value",
            "type": {
              "primitive": "number"
            }
          }
        ]
      },
      "interfaces": [
        "@scope/jsii-calc-lib.IDoublable"
      ],
      "kind": "class",
      "locationInModule": {
        "filename": "lib/index.ts",
        "line": 30
      },
      "name": "Number",
      "properties": [
        {
          "docs": {
            "stability": "deprecated",
            "summary": "The number multiplied by 2."
          },
          "immutable": true,
          "locationInModule": {
            "filename": "lib/index.ts",
            "line": 42
          },
          "name": "doubleValue",
          "overrides": "@scope/jsii-calc-lib.IDoublable",
          "type": {
            "primitive": "number"
          }
        },
        {
          "docs": {
            "stability": "deprecated",
            "summary": "The number."
          },
          "immutable": true,
          "locationInModule": {
            "filename": "lib/index.ts",
            "line": 35
          },
          "name": "value",
          "overrides": "@scope/jsii-calc-lib.Value",
          "type": {
            "primitive": "number"
          }
        }
      ]
    },
    "@scope/jsii-calc-lib.Operation": {
      "abstract": true,
      "assembly": "@scope/jsii-calc-lib",
      "base": "@scope/jsii-calc-lib.Value",
      "docs": {
        "stability": "deprecated",
        "summary": "Represents an operation on values."
      },
      "fqn": "@scope/jsii-calc-lib.Operation",
      "initializer": {},
      "kind": "class",
      "locationInModule": {
        "filename": "lib/index.ts",
        "line": 50
      },
      "methods": [
        {
          "abstract": true,
          "docs": {
            "stability": "deprecated",
            "summary": "String representation of the value."
          },
          "locationInModule": {
            "filename": "lib/index.ts",
            "line": 51
          },
          "name": "toString",
          "overrides": "@scope/jsii-calc-lib.Value",
          "returns": {
            "type": {
              "primitive": "string"
            }
          }
        }
      ],
      "name": "Operation"
    },
    "@scope/jsii-calc-lib.StructWithOnlyOptionals": {
      "assembly": "@scope/jsii-calc-lib",
      "datatype": true,
      "docs": {
        "stability": "deprecated",
        "summary": "This is a struct with only optional properties."
      },
      "fqn": "@scope/jsii-calc-lib.StructWithOnlyOptionals",
      "kind": "interface",
      "locationInModule": {
        "filename": "lib/index.ts",
        "line": 84
      },
      "name": "StructWithOnlyOptionals",
      "properties": [
        {
          "abstract": true,
          "docs": {
            "stability": "deprecated",
            "summary": "The first optional!"
          },
          "immutable": true,
          "locationInModule": {
            "filename": "lib/index.ts",
            "line": 88
          },
          "name": "optional1",
          "optional": true,
          "type": {
            "primitive": "string"
          }
        },
        {
          "abstract": true,
          "docs": {
            "stability": "deprecated"
          },
          "immutable": true,
          "locationInModule": {
            "filename": "lib/index.ts",
            "line": 89
          },
          "name": "optional2",
          "optional": true,
          "type": {
            "primitive": "number"
          }
        },
        {
          "abstract": true,
          "docs": {
            "stability": "deprecated"
          },
          "immutable": true,
          "locationInModule": {
            "filename": "lib/index.ts",
            "line": 90
          },
          "name": "optional3",
          "optional": true,
          "type": {
            "primitive": "boolean"
          }
        }
      ]
    },
    "@scope/jsii-calc-lib.Value": {
      "abstract": true,
      "assembly": "@scope/jsii-calc-lib",
      "base": "@scope/jsii-calc-base.Base",
      "docs": {
        "stability": "deprecated",
        "summary": "Abstract class which represents a numeric value."
      },
      "fqn": "@scope/jsii-calc-lib.Value",
      "initializer": {},
      "kind": "class",
      "locationInModule": {
        "filename": "lib/index.ts",
        "line": 6
      },
      "methods": [
        {
          "docs": {
            "stability": "deprecated",
            "summary": "String representation of the value."
          },
          "locationInModule": {
            "filename": "lib/index.ts",
            "line": 15
          },
          "name": "toString",
          "returns": {
            "type": {
              "primitive": "string"
            }
          }
        }
      ],
      "name": "Value",
      "properties": [
        {
          "abstract": true,
          "docs": {
            "stability": "deprecated",
            "summary": "The value."
          },
          "immutable": true,
          "locationInModule": {
            "filename": "lib/index.ts",
            "line": 10
          },
          "name": "value",
          "type": {
            "primitive": "number"
          }
        }
      ]
    },
    "@scope/jsii-calc-lib.submodule.IReflectable": {
      "assembly": "@scope/jsii-calc-lib",
      "docs": {
        "stability": "deprecated"
      },
      "fqn": "@scope/jsii-calc-lib.submodule.IReflectable",
      "kind": "interface",
      "locationInModule": {
        "filename": "lib/submodule/index.ts",
        "line": 1
      },
      "name": "IReflectable",
      "namespace": "submodule",
      "properties": [
        {
          "abstract": true,
          "docs": {
            "stability": "deprecated"
          },
          "immutable": true,
          "locationInModule": {
            "filename": "lib/submodule/index.ts",
            "line": 2
          },
          "name": "entries",
          "type": {
            "collection": {
              "elementtype": {
                "fqn": "@scope/jsii-calc-lib.submodule.ReflectableEntry"
              },
              "kind": "array"
            }
          }
        }
      ]
    },
    "@scope/jsii-calc-lib.submodule.ReflectableEntry": {
      "assembly": "@scope/jsii-calc-lib",
      "datatype": true,
      "docs": {
        "stability": "deprecated"
      },
      "fqn": "@scope/jsii-calc-lib.submodule.ReflectableEntry",
      "kind": "interface",
      "locationInModule": {
        "filename": "lib/submodule/index.ts",
        "line": 5
      },
      "name": "ReflectableEntry",
      "namespace": "submodule",
      "properties": [
        {
          "abstract": true,
          "docs": {
            "stability": "deprecated"
          },
          "immutable": true,
          "locationInModule": {
            "filename": "lib/submodule/index.ts",
            "line": 6
          },
          "name": "key",
          "type": {
            "primitive": "string"
          }
        },
        {
          "abstract": true,
          "docs": {
            "stability": "deprecated"
          },
          "immutable": true,
          "locationInModule": {
            "filename": "lib/submodule/index.ts",
            "line": 7
          },
          "name": "value",
          "type": {
            "primitive": "any"
          }
        }
      ]
    },
    "@scope/jsii-calc-lib.submodule.Reflector": {
      "assembly": "@scope/jsii-calc-lib",
      "docs": {
        "stability": "deprecated"
      },
      "fqn": "@scope/jsii-calc-lib.submodule.Reflector",
      "initializer": {
        "docs": {
          "stability": "deprecated"
        }
      },
      "kind": "class",
      "locationInModule": {
        "filename": "lib/submodule/index.ts",
        "line": 10
      },
      "methods": [
        {
          "docs": {
            "stability": "deprecated"
          },
          "locationInModule": {
            "filename": "lib/submodule/index.ts",
            "line": 13
          },
          "name": "asMap",
          "parameters": [
            {
              "name": "reflectable",
              "type": {
                "fqn": "@scope/jsii-calc-lib.submodule.IReflectable"
              }
            }
          ],
          "returns": {
            "type": {
              "collection": {
                "elementtype": {
                  "primitive": "any"
                },
                "kind": "map"
              }
            }
          }
        }
      ],
      "name": "Reflector",
      "namespace": "submodule"
    }
  },
  "version": "0.0.0",
<<<<<<< HEAD
  "fingerprint": "HOGPzv083T9lPP9jt6/+zyGnzJ1ZVgmS/GJZe40MG6c="
=======
  "fingerprint": "w6/8Kda6/JitSbpMK3LGPK5JGRxJ50gflR5S4sUEHKk="
>>>>>>> 603e974f
}<|MERGE_RESOLUTION|>--- conflicted
+++ resolved
@@ -671,9 +671,5 @@
     }
   },
   "version": "0.0.0",
-<<<<<<< HEAD
-  "fingerprint": "HOGPzv083T9lPP9jt6/+zyGnzJ1ZVgmS/GJZe40MG6c="
-=======
-  "fingerprint": "w6/8Kda6/JitSbpMK3LGPK5JGRxJ50gflR5S4sUEHKk="
->>>>>>> 603e974f
+  "fingerprint": "/uziR97y1c4zIKVBkWC6j4EbxYLKuCC4ePZXhOMMXBE="
 }