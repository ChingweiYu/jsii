package software.amazon.jsii;

import software.amazon.jsii.api.Callback;
import com.fasterxml.jackson.databind.JsonNode;
import com.fasterxml.jackson.databind.node.JsonNodeFactory;
import com.fasterxml.jackson.databind.node.ObjectNode;

import java.io.BufferedReader;
import java.io.BufferedWriter;
import java.io.IOException;
import java.io.InputStreamReader;
import java.io.OutputStreamWriter;
import java.io.UncheckedIOException;
import java.lang.reflect.InvocationTargetException;
import java.nio.charset.StandardCharsets;
import java.nio.file.Files;
import java.nio.file.Path;
import java.util.concurrent.TimeUnit;
import java.util.stream.Collectors;

import static software.amazon.jsii.JsiiVersion.JSII_RUNTIME_VERSION;
import static software.amazon.jsii.Util.extractResource;

/**
 * Manages the jsii-runtime child process.
 */
@Internal
public final class JsiiRuntime {
    /**
     * Extract the "+<sha>" postfix from a full version number.
     */
    private static final String VERSION_BUILD_PART_REGEX = "\\+[a-z0-9]+$";

    /**
     *
     */
    static final ThreadLocal<MessageInspector> messageInspector = new ThreadLocal<>();

    /**
     * The HTTP client connected to this child process.
     */
    private JsiiClient client;

    /**
     * The child procesds.
     */
    private Process childProcess;

    /**
     * Child's standard output.
     */
    private BufferedReader stdout;

    /**
     * Child's standard input.
     */
    private BufferedWriter stdin;

    /**
     * Handler for synchronous callbacks. Must be set using setCallbackHandler.
     */
    private JsiiCallbackHandler callbackHandler;

    /**
     * The JVM shutdown hook registered by this instance, if any.
     */
    private Thread shutdownHook;

    /**
     * The main API of this class. Sends a JSON request to jsii-runtime and returns the JSON response.
     * @param request The JSON request
     * @return The JSON response
     * @throws JsiiException If the runtime returns an error response.
     */
    JsonNode requestResponse(final JsonNode request) {
        try {
            JsiiRuntime.notifyInspector(request, MessageInspector.MessageType.Request);

            // write request
            String str = request.toString();
            this.stdin.write(str + "\n");
            this.stdin.flush();

            // read response
            JsonNode resp = readNextResponse();

            // throw if this is an error response
            if (resp.has("error")) {
                return processErrorResponse(resp);
            }

            // process synchronous callbacks (which 'interrupt' the response flow).
            if (resp.has("callback")) {
                return processCallbackResponse(resp);
            }

            // null "ok" means undefined result (or void).
            return resp.get("ok");

        } catch (IOException e) {
            throw new JsiiException("Unable to send request to jsii-runtime: " + e.toString(), e);
        }
    }

    /**
     * Handles an "error" response by extracting the message and stack trace
     * and throwing a JsiiException.
     * @param resp The response
     * @return Never
     */
    private JsonNode processErrorResponse(final JsonNode resp) {
        String errorMessage = resp.get("error").asText();
        if (resp.has("stack")) {
            errorMessage += "\n" + resp.get("stack").asText();
        }

        throw new JsiiException(errorMessage);
    }

    /**
     * Processes a "callback" response, which is a request to invoke a synchronous callback
     * and send back the result.
     * @param resp The response.
     * @return The next response in the req/res chain.
     */
    private JsonNode processCallbackResponse(final JsonNode resp) {
        if (this.callbackHandler == null) {
            throw new JsiiException("Cannot process callback since callbackHandler was not set");
        }

        Callback callback = JsiiObjectMapper.treeToValue(resp.get("callback"), NativeType.forClass(Callback.class));

        JsonNode result = null;
        String error = null;
        try {
            result = this.callbackHandler.handleCallback(callback);
        } catch (Exception e) {
            if (e.getCause() instanceof InvocationTargetException) {
                error = e.getCause().getCause().getMessage();
            } else {
                error = e.getMessage();
            }
        }

        ObjectNode completeResponse = JsonNodeFactory.instance.objectNode();
        completeResponse.put("cbid", callback.getCbid());
        if (error != null) {
            completeResponse.put("err", error);
        }
        if (result != null) {
            completeResponse.set("result", result);
        }

        ObjectNode req = JsonNodeFactory.instance.objectNode();
        req.set("complete", completeResponse);

        return requestResponse(req);
    }


    /**
     * Sets the handler for sync callbacks.
     * @param callbackHandler The handler.
     */
    public void setCallbackHandler(final JsiiCallbackHandler callbackHandler) {
        this.callbackHandler = callbackHandler;
    }

    @Override
    protected void finalize() throws Throwable {
        try {
            this.terminate();
        } finally {
            super.finalize();
        }
    }

<<<<<<< HEAD
    public void terminate() throws InterruptedException, IOException {
         if (stdin != null) {
            stdin.close();
            stdin = null;
        }

        if (childProcess != null) {
            // Wait for the child process to complete
            if (!childProcess.waitFor(5, TimeUnit.SECONDS)) {
                childProcess.destroy();
            }
            childProcess = null;
=======
    synchronized void terminate() {
        try {
            // The jsii Kernel process exists after having reached EOF on it's STDIN, so we close it first:
            if (stdin != null) {
                stdin.close();
                stdin = null;
            }

            if (childProcess != null) {
                // Wait for the child process to complete
                try {
                    // Giving the process up to 5 seconds to clean up and exit
                    if (!childProcess.waitFor(5, TimeUnit.SECONDS)) {
                        // If it's still not done, forcibly terminate it at this point.
                        childProcess.destroy();
                    }
                } catch (final InterruptedException ie) {
                    throw new RuntimeException(ie);
                }
                childProcess = null;
            }

            // Cleaning up stdout (ensuring buffers are flushed, etc...)
            if (stdout != null) {
                stdout.close();
                stdout = null;
            }

            // Cleaning up stderr (ensuring buffers are flushed, etc...)
            if (stderr != null) {
                stderr.close();
                stderr = null;
            }

            // We shut down already, no need for the shutdown hook anymore
            if (this.shutdownHook != null) {
                Runtime.getRuntime().removeShutdownHook(this.shutdownHook);
                this.shutdownHook = null;
            }
        } catch (final IOException ioe) {
            throw new UncheckedIOException(ioe);
>>>>>>> 5af73843
        }

        if (stdout != null) {
            stdout.close();
            stdout = null;
        }
    }

    /**
     * Starts jsii-server as a child process if it is not already started.
     */
    private synchronized void startRuntimeIfNeeded() {
        if (childProcess != null) {
            return;
        }

        // If JSII_DEBUG is set, enable traces.
        String jsiiDebug = System.getenv("JSII_DEBUG");
        boolean traceEnabled = jsiiDebug != null
                && !jsiiDebug.isEmpty()
                && !jsiiDebug.equalsIgnoreCase("false")
                && !jsiiDebug.equalsIgnoreCase("0");

        // If JSII_RUNTIME is set, use it to find the jsii-server executable
        // otherwise, we default to "jsii-runtime" from PATH.
        String jsiiRuntimeExecutable = System.getenv("JSII_RUNTIME");
        if (jsiiRuntimeExecutable == null) {
            jsiiRuntimeExecutable = prepareBundledRuntime();
        }

        if (traceEnabled) {
            System.err.println("jsii-runtime: " + jsiiRuntimeExecutable);
        }

        ProcessBuilder pb = new ProcessBuilder("node", jsiiRuntimeExecutable)
            .redirectInput(ProcessBuilder.Redirect.PIPE)
            .redirectOutput(ProcessBuilder.Redirect.PIPE)
            .redirectError(ProcessBuilder.Redirect.INHERIT);

        if (traceEnabled) {
            pb.environment().put("JSII_DEBUG", "1");
        }

        pb.environment().put("JSII_AGENT", "Java/" + System.getProperty("java.version"));

        try {
            this.childProcess = pb.start();
            this.shutdownHook = new Thread(this::terminate, "Terminate jsii client");
            Runtime.getRuntime().addShutdownHook(this.shutdownHook);
        } catch (IOException e) {
            throw new JsiiException("Cannot find the 'jsii-runtime' executable (JSII_RUNTIME or PATH)", e);
        }

        OutputStreamWriter stdinStream = new OutputStreamWriter(this.childProcess.getOutputStream(), StandardCharsets.UTF_8);
        InputStreamReader stdoutStream = new InputStreamReader(this.childProcess.getInputStream(), StandardCharsets.UTF_8);

        this.stdout = new BufferedReader(stdoutStream);
        this.stdin = new BufferedWriter(stdinStream);

        handshake();

        this.client = new JsiiClient(this);
    }

    /**
     * Verifies the "hello" message and runtime version compatibility.
     * In the meantime, we require full version compatibility, but we should use semver eventually.
     */
    private void handshake() {
        JsonNode helloResponse = this.readNextResponse();

        if (!helloResponse.has("hello")) {
            throw new JsiiException("Expecting 'hello' message from jsii-runtime");
        }

        String runtimeVersion = helloResponse.get("hello").asText();
        assertVersionCompatible(JSII_RUNTIME_VERSION, runtimeVersion);
    }

    /**
     * Reads the next response from STDOUT of the child process.
     * @return The parsed JSON response.
     * @throws JsiiException if we couldn't parse the response.
     */
    JsonNode readNextResponse() {
        try {
            String responseLine = this.stdout.readLine();
            if (responseLine == null) {
                throw new JsiiException("Child process exited unexpectedly!");
            }
            final JsonNode response = JsiiObjectMapper.INSTANCE.readTree(responseLine);
            JsiiRuntime.notifyInspector(response, MessageInspector.MessageType.Response);
            return response;
        } catch (IOException e) {
            throw new JsiiException("Unable to read reply from jsii-runtime: " + e.toString(), e);
        }
    }

    /**
     * This will return the server process in case it is not already started.
     * @return A {@link JsiiClient} connected to the server process.
     */
    public JsiiClient getClient() {
        this.startRuntimeIfNeeded();
        if (this.client == null) {
            throw new JsiiException("Client not created");
        }
        return this.client;
    }

    /**
     * Asserts that a peer runtimeVersion is compatible with this Java runtime version, which means
     * they share the same version components, with the possible exception of the build number.
     *
     * @param expectedVersion The version this client expects from the runtime
     * @param actualVersion   The actual version the runtime reports
     *
     * @throws JsiiException if versions mismatch
     */
    static void assertVersionCompatible(final String expectedVersion, final String actualVersion) {
        final String shortActualVersion = actualVersion.replaceAll(VERSION_BUILD_PART_REGEX, "");
        final String shortExpectedVersion = expectedVersion.replaceAll(VERSION_BUILD_PART_REGEX, "");
        if (shortExpectedVersion.compareTo(shortActualVersion) != 0) {
            throw new JsiiException("Incompatible jsii-runtime version. Expecting "
                    + shortExpectedVersion
                    + ", actual was " + shortActualVersion);
        }
    }

    /**
     * Extracts all files needed for jsii-runtime.js from JAR into a temp directory.
     * @return The full path for jsii-runtime.js
     */
    private String prepareBundledRuntime() {
        try {
            Path directory = Files.createTempDirectory("jsii-java-runtime");
            directory.toFile().deleteOnExit();

            Path entrypoint = extractResource(getClass(), "jsii-runtime.js", directory);
            entrypoint.toFile().deleteOnExit();

            extractResource(getClass(), "jsii-runtime.js.map", directory).toFile().deleteOnExit();

            return entrypoint.toString();
        } catch (IOException e) {
            throw new JsiiException("Unable to extract bundle of jsii-runtime.js from jar", e);
        }
    }

    private static void notifyInspector(final JsonNode message, final MessageInspector.MessageType type) {
        final MessageInspector inspector = JsiiRuntime.messageInspector.get();
        if (inspector == null) {
            return;
        }
        inspector.inspect(message, type);
    }
}<|MERGE_RESOLUTION|>--- conflicted
+++ resolved
@@ -175,20 +175,6 @@
         }
     }
 
-<<<<<<< HEAD
-    public void terminate() throws InterruptedException, IOException {
-         if (stdin != null) {
-            stdin.close();
-            stdin = null;
-        }
-
-        if (childProcess != null) {
-            // Wait for the child process to complete
-            if (!childProcess.waitFor(5, TimeUnit.SECONDS)) {
-                childProcess.destroy();
-            }
-            childProcess = null;
-=======
     synchronized void terminate() {
         try {
             // The jsii Kernel process exists after having reached EOF on it's STDIN, so we close it first:
@@ -230,12 +216,6 @@
             }
         } catch (final IOException ioe) {
             throw new UncheckedIOException(ioe);
->>>>>>> 5af73843
-        }
-
-        if (stdout != null) {
-            stdout.close();
-            stdout = null;
         }
     }
 
