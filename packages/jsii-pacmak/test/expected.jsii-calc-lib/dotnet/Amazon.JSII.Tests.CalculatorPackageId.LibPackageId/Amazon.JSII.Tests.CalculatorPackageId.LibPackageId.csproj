--- conflicted
+++ resolved
@@ -6,25 +6,17 @@
     <IncludeSource>true</IncludeSource>
     <PackageVersion>0.11.3</PackageVersion>
     <PackageId>Amazon.JSII.Tests.CalculatorPackageId.LibPackageId</PackageId>
-    <Description>A simple calcuator library built on JSII.</Description>
+    <Description>A simple calcuator library built on JSII. (Stability: deprecated)</Description>
     <ProjectUrl>https://github.com/awslabs/jsii.git</ProjectUrl>
     <LicenseUrl>https://spdx.org/licenses/Apache-2.0.html</LicenseUrl>
     <Authors>Amazon Web Services</Authors>
     <Language>en-US</Language>
   </PropertyGroup>
   <ItemGroup>
-<<<<<<< HEAD
-    <EmbeddedResource Include="scope-jsii-calc-lib-0.11.2.tgz"/>
+    <EmbeddedResource Include="scope-jsii-calc-lib-0.11.3.tgz"/>
   </ItemGroup>
   <ItemGroup>
-    <PackageReference Include="Amazon.JSII.Runtime" Version="0.11.2"/>
-    <PackageReference Include="Amazon.JSII.Tests.CalculatorPackageId.BasePackageId" Version="0.11.2"/>
-=======
-    <EmbeddedResource Include="scope-jsii-calc-lib-0.11.3.tgz" />
-  </ItemGroup>
-  <ItemGroup>
-    <PackageReference Include="Amazon.JSII.Runtime" Version="0.11.3" />
-    <PackageReference Include="Amazon.JSII.Tests.CalculatorPackageId.BasePackageId" Version="0.11.3" />
->>>>>>> 464b8c68
+    <PackageReference Include="Amazon.JSII.Runtime" Version="0.11.3"/>
+    <PackageReference Include="Amazon.JSII.Tests.CalculatorPackageId.BasePackageId" Version="0.11.3"/>
   </ItemGroup>
 </Project>
