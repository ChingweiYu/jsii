--- conflicted
+++ resolved
@@ -89,13 +89,10 @@
       }()${` ${this.returnType}`}`,
     );
 
-<<<<<<< HEAD
-    this.propertyGetter.emit(context);
-=======
     if (this.property.static) {
       emitInitialization(code);
     }
->>>>>>> eb261ec3
+    this.propertyGetter.emit(context);
 
     if (this.parent.name === this.returnType) {
       code.line(`return *${this.instanceArg}.${this.name}`);
