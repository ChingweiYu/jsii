{
  "author": {
    "name": "Amazon Web Services",
    "organization": true,
    "roles": [
      "author"
    ],
    "url": "https://aws.amazon.com"
  },
  "bundled": {
    "@fixtures/jsii-calc-bundled": "^0.19.0"
  },
  "contributors": [
    {
      "name": "Elad Ben-Israel",
      "roles": [
        "maintainer"
      ],
      "url": "https://github.com/eladb"
    },
    {
      "name": "Rico Huijbers",
      "roles": [
        "maintainer"
      ],
      "url": "https://github.com/rix0rrr"
    },
    {
      "name": "Romain Marcadier-Muller",
      "roles": [
        "maintainer"
      ],
      "url": "https://github.com/RomainMuller"
    }
  ],
  "dependencies": {
    "@scope/jsii-calc-base": "^0.0.0",
    "@scope/jsii-calc-base-of-base": "^0.0.0",
    "@scope/jsii-calc-lib": "^0.0.0"
  },
  "dependencyClosure": {
    "@scope/jsii-calc-base": {
      "targets": {
        "dotnet": {
          "namespace": "Amazon.JSII.Tests.CalculatorNamespace.BaseNamespace",
          "packageId": "Amazon.JSII.Tests.CalculatorPackageId.BasePackageId"
        },
        "go": {},
        "java": {
          "maven": {
            "artifactId": "calculator-base",
            "groupId": "software.amazon.jsii.tests"
          },
          "package": "software.amazon.jsii.tests.calculator.base"
        },
        "js": {
          "npm": "@scope/jsii-calc-base"
        },
        "python": {
          "distName": "scope.jsii-calc-base",
          "module": "scope.jsii_calc_base"
        }
      }
    },
    "@scope/jsii-calc-base-of-base": {
      "targets": {
        "dotnet": {
          "namespace": "Amazon.JSII.Tests.CalculatorNamespace.BaseOfBaseNamespace",
          "packageId": "Amazon.JSII.Tests.CalculatorPackageId.BaseOfBasePackageId"
        },
        "go": {},
        "java": {
          "maven": {
            "artifactId": "calculator-base-of-base",
            "groupId": "software.amazon.jsii.tests"
          },
          "package": "software.amazon.jsii.tests.calculator.baseofbase"
        },
        "js": {
          "npm": "@scope/jsii-calc-base-of-base"
        },
        "python": {
          "distName": "scope.jsii-calc-base-of-base",
          "module": "scope.jsii_calc_base_of_base"
        }
      }
    },
    "@scope/jsii-calc-lib": {
      "submodules": {
        "@scope/jsii-calc-lib.submodule": {
          "locationInModule": {
            "filename": "lib/index.ts",
            "line": 112
          },
          "targets": {
            "dotnet": {
              "namespace": "Amazon.JSII.Tests.CustomSubmoduleName"
            },
            "java": {
              "package": "software.amazon.jsii.tests.calculator.custom_submodule_name"
            },
            "python": {
              "module": "scope.jsii_calc_lib.custom_submodule_name"
            }
          }
        }
      },
      "targets": {
        "dotnet": {
          "namespace": "Amazon.JSII.Tests.CalculatorNamespace.LibNamespace",
          "packageId": "Amazon.JSII.Tests.CalculatorPackageId.LibPackageId",
          "versionSuffix": "-devpreview"
        },
        "go": {},
        "java": {
          "maven": {
            "artifactId": "calculator-lib",
            "groupId": "software.amazon.jsii.tests",
            "versionSuffix": ".DEVPREVIEW"
          },
          "package": "software.amazon.jsii.tests.calculator.lib"
        },
        "js": {
          "npm": "@scope/jsii-calc-lib"
        },
        "python": {
          "distName": "scope.jsii-calc-lib",
          "module": "scope.jsii_calc_lib"
        }
      }
    }
  },
  "description": "A simple calcuator built on JSII.",
  "docs": {
    "stability": "experimental"
  },
  "homepage": "https://github.com/aws/jsii",
  "jsiiVersion": "0.0.0",
  "keywords": [
    "aws",
    "jsii",
    "test"
  ],
  "license": "Apache-2.0",
  "metadata": {
    "jsii:boolean": true,
    "jsii:number": 1337,
    "jsii:object": {
      "string": "yes!"
    }
  },
  "name": "jsii-calc",
  "readme": {
    "markdown": "# jsii Calculator\n\nThis library is used to demonstrate and test the features of JSII\n\n## How to use running sum API:\n\nFirst, create a calculator:\n\n```ts\nconst calculator = new calc.Calculator();\n```\n\nThen call some operations:\n\n\n```ts fixture=with-calculator\ncalculator.add(10);\n```\n\n## Code Samples\n\n```ts\n/* This is totes a magic comment in here, just you wait! */\nconst foo = 'bar';\n```\n"
  },
  "repository": {
    "directory": "packages/jsii-calc",
    "type": "git",
    "url": "https://github.com/aws/jsii.git"
  },
  "schema": "jsii/0.10.0",
  "submodules": {
    "@scope/jsii-calc-lib.submodule": {
      "locationInModule": {
        "filename": "../@scope/jsii-calc-lib/build/index.d.ts",
        "line": 94
      }
    },
    "jsii-calc.DerivedClassHasNoProperties": {
      "locationInModule": {
        "filename": "lib/compliance.ts",
        "line": 325
      }
    },
    "jsii-calc.InterfaceInNamespaceIncludesClasses": {
      "locationInModule": {
        "filename": "lib/compliance.ts",
        "line": 1206
      }
    },
    "jsii-calc.InterfaceInNamespaceOnlyInterface": {
      "locationInModule": {
        "filename": "lib/compliance.ts",
        "line": 1199
      }
    },
    "jsii-calc.PythonSelf": {
      "locationInModule": {
        "filename": "lib/compliance.ts",
        "line": 1090
      }
    },
    "jsii-calc.composition": {
      "locationInModule": {
        "filename": "lib/calculator.ts",
        "line": 134
      }
    },
    "jsii-calc.submodule": {
      "locationInModule": {
        "filename": "lib/index.ts",
        "line": 8
      }
    },
    "jsii-calc.submodule.back_references": {
      "locationInModule": {
        "filename": "lib/submodule/index.ts",
        "line": 5
      }
    },
    "jsii-calc.submodule.child": {
      "locationInModule": {
        "filename": "lib/submodule/index.ts",
        "line": 1
      }
    },
    "jsii-calc.submodule.isolated": {
      "locationInModule": {
        "filename": "lib/submodule/index.ts",
        "line": 2
      }
    },
    "jsii-calc.submodule.nested_submodule": {
      "locationInModule": {
        "filename": "lib/submodule/nested_submodule.ts",
        "line": 4
      }
    },
    "jsii-calc.submodule.nested_submodule.deeplyNested": {
      "locationInModule": {
        "filename": "lib/submodule/nested_submodule.ts",
        "line": 6
      }
    }
  },
  "targets": {
    "dotnet": {
      "iconUrl": "https://sdk-for-net.amazonwebservices.com/images/AWSLogo128x128.png",
      "namespace": "Amazon.JSII.Tests.CalculatorNamespace",
      "packageId": "Amazon.JSII.Tests.CalculatorPackageId"
    },
    "go": {},
    "java": {
      "maven": {
        "artifactId": "calculator",
        "groupId": "software.amazon.jsii.tests"
      },
      "package": "software.amazon.jsii.tests.calculator"
    },
    "js": {
      "npm": "jsii-calc"
    },
    "python": {
      "distName": "jsii-calc",
      "module": "jsii_calc"
    }
  },
  "types": {
    "jsii-calc.AbstractClass": {
      "abstract": true,
      "assembly": "jsii-calc",
      "base": "jsii-calc.AbstractClassBase",
      "docs": {
        "stability": "experimental"
      },
      "fqn": "jsii-calc.AbstractClass",
      "initializer": {
        "docs": {
          "stability": "experimental"
        }
      },
      "interfaces": [
        "jsii-calc.IInterfaceImplementedByAbstractClass"
      ],
      "kind": "class",
      "locationInModule": {
        "filename": "lib/compliance.ts",
        "line": 1250
      },
      "methods": [
        {
          "abstract": true,
          "docs": {
            "stability": "experimental"
          },
          "locationInModule": {
            "filename": "lib/compliance.ts",
            "line": 1256
          },
          "name": "abstractMethod",
          "parameters": [
            {
              "name": "name",
              "type": {
                "primitive": "string"
              }
            }
          ],
          "returns": {
            "type": {
              "primitive": "string"
            }
          }
        },
        {
          "docs": {
            "stability": "experimental"
          },
          "locationInModule": {
            "filename": "lib/compliance.ts",
            "line": 1252
          },
          "name": "nonAbstractMethod",
          "returns": {
            "type": {
              "primitive": "number"
            }
          }
        }
      ],
      "name": "AbstractClass",
      "properties": [
        {
          "docs": {
            "stability": "experimental"
          },
          "immutable": true,
          "locationInModule": {
            "filename": "lib/compliance.ts",
            "line": 1258
          },
          "name": "propFromInterface",
          "overrides": "jsii-calc.IInterfaceImplementedByAbstractClass",
          "type": {
            "primitive": "string"
          }
        }
      ]
    },
    "jsii-calc.AbstractClassBase": {
      "abstract": true,
      "assembly": "jsii-calc",
      "docs": {
        "stability": "experimental"
      },
      "fqn": "jsii-calc.AbstractClassBase",
      "initializer": {
        "docs": {
          "stability": "experimental"
        }
      },
      "kind": "class",
      "locationInModule": {
        "filename": "lib/compliance.ts",
        "line": 1246
      },
      "name": "AbstractClassBase",
      "properties": [
        {
          "abstract": true,
          "docs": {
            "stability": "experimental"
          },
          "immutable": true,
          "locationInModule": {
            "filename": "lib/compliance.ts",
            "line": 1247
          },
          "name": "abstractProperty",
          "type": {
            "primitive": "string"
          }
        }
      ]
    },
    "jsii-calc.AbstractClassReturner": {
      "assembly": "jsii-calc",
      "docs": {
        "stability": "experimental"
      },
      "fqn": "jsii-calc.AbstractClassReturner",
      "initializer": {
        "docs": {
          "stability": "experimental"
        }
      },
      "kind": "class",
      "locationInModule": {
        "filename": "lib/compliance.ts",
        "line": 1273
      },
      "methods": [
        {
          "docs": {
            "stability": "experimental"
          },
          "locationInModule": {
            "filename": "lib/compliance.ts",
            "line": 1274
          },
          "name": "giveMeAbstract",
          "returns": {
            "type": {
              "fqn": "jsii-calc.AbstractClass"
            }
          }
        },
        {
          "docs": {
            "stability": "experimental"
          },
          "locationInModule": {
            "filename": "lib/compliance.ts",
            "line": 1278
          },
          "name": "giveMeInterface",
          "returns": {
            "type": {
              "fqn": "jsii-calc.IInterfaceImplementedByAbstractClass"
            }
          }
        }
      ],
      "name": "AbstractClassReturner",
      "properties": [
        {
          "docs": {
            "stability": "experimental"
          },
          "immutable": true,
          "locationInModule": {
            "filename": "lib/compliance.ts",
            "line": 1282
          },
          "name": "returnAbstractFromProperty",
          "type": {
            "fqn": "jsii-calc.AbstractClassBase"
          }
        }
      ]
    },
    "jsii-calc.AbstractSuite": {
      "abstract": true,
      "assembly": "jsii-calc",
      "docs": {
        "stability": "experimental",
        "summary": "Ensures abstract members implementations correctly register overrides in various languages."
      },
      "fqn": "jsii-calc.AbstractSuite",
      "initializer": {
        "docs": {
          "stability": "experimental"
        }
      },
      "kind": "class",
      "locationInModule": {
        "filename": "lib/calculator.ts",
        "line": 411
      },
      "methods": [
        {
          "abstract": true,
          "docs": {
            "stability": "experimental"
          },
          "locationInModule": {
            "filename": "lib/calculator.ts",
            "line": 413
          },
          "name": "someMethod",
          "parameters": [
            {
              "name": "str",
              "type": {
                "primitive": "string"
              }
            }
          ],
          "protected": true,
          "returns": {
            "type": {
              "primitive": "string"
            }
          }
        },
        {
          "docs": {
            "stability": "experimental",
            "summary": "Sets `seed` to `this.property`, then calls `someMethod` with `this.property` and returns the result."
          },
          "locationInModule": {
            "filename": "lib/calculator.ts",
            "line": 419
          },
          "name": "workItAll",
          "parameters": [
            {
              "docs": {
                "summary": "a `string`."
              },
              "name": "seed",
              "type": {
                "primitive": "string"
              }
            }
          ],
          "returns": {
            "type": {
              "primitive": "string"
            }
          }
        }
      ],
      "name": "AbstractSuite",
      "properties": [
        {
          "abstract": true,
          "docs": {
            "stability": "experimental"
          },
          "locationInModule": {
            "filename": "lib/calculator.ts",
            "line": 412
          },
          "name": "property",
          "protected": true,
          "type": {
            "primitive": "string"
          }
        }
      ]
    },
    "jsii-calc.Add": {
      "assembly": "jsii-calc",
      "base": "jsii-calc.BinaryOperation",
      "docs": {
        "stability": "experimental",
        "summary": "The \"+\" binary operation."
      },
      "fqn": "jsii-calc.Add",
      "initializer": {
        "docs": {
          "stability": "experimental",
          "summary": "Creates a BinaryOperation."
        },
        "locationInModule": {
          "filename": "lib/calculator.ts",
          "line": 49
        },
        "parameters": [
          {
            "docs": {
              "summary": "Left-hand side operand."
            },
            "name": "lhs",
            "type": {
              "fqn": "@scope/jsii-calc-lib.Value"
            }
          },
          {
            "docs": {
              "summary": "Right-hand side operand."
            },
            "name": "rhs",
            "type": {
              "fqn": "@scope/jsii-calc-lib.Value"
            }
          }
        ]
      },
      "kind": "class",
      "locationInModule": {
        "filename": "lib/calculator.ts",
        "line": 61
      },
      "methods": [
        {
          "docs": {
            "stability": "experimental",
            "summary": "String representation of the value."
          },
          "locationInModule": {
            "filename": "lib/calculator.ts",
            "line": 66
          },
          "name": "toString",
          "overrides": "@scope/jsii-calc-lib.Operation",
          "returns": {
            "type": {
              "primitive": "string"
            }
          }
        }
      ],
      "name": "Add",
      "properties": [
        {
          "docs": {
            "stability": "experimental",
            "summary": "The value."
          },
          "immutable": true,
          "locationInModule": {
            "filename": "lib/calculator.ts",
            "line": 62
          },
          "name": "value",
          "overrides": "@scope/jsii-calc-lib.Value",
          "type": {
            "primitive": "number"
          }
        }
      ]
    },
    "jsii-calc.AllTypes": {
      "assembly": "jsii-calc",
      "docs": {
        "remarks": "The setters will validate\nthat the value set is of the expected type and throw otherwise.",
        "stability": "experimental",
        "summary": "This class includes property for all types supported by jsii."
      },
      "fqn": "jsii-calc.AllTypes",
      "initializer": {
        "docs": {
          "stability": "experimental"
        }
      },
      "kind": "class",
      "locationInModule": {
        "filename": "lib/compliance.ts",
        "line": 63
      },
      "methods": [
        {
          "docs": {
            "stability": "experimental"
          },
          "locationInModule": {
            "filename": "lib/compliance.ts",
            "line": 232
          },
          "name": "anyIn",
          "parameters": [
            {
              "name": "inp",
              "type": {
                "primitive": "any"
              }
            }
          ]
        },
        {
          "docs": {
            "stability": "experimental"
          },
          "locationInModule": {
            "filename": "lib/compliance.ts",
            "line": 224
          },
          "name": "anyOut",
          "returns": {
            "type": {
              "primitive": "any"
            }
          }
        },
        {
          "docs": {
            "stability": "experimental"
          },
          "locationInModule": {
            "filename": "lib/compliance.ts",
            "line": 220
          },
          "name": "enumMethod",
          "parameters": [
            {
              "name": "value",
              "type": {
                "fqn": "jsii-calc.StringEnum"
              }
            }
          ],
          "returns": {
            "type": {
              "fqn": "jsii-calc.StringEnum"
            }
          }
        }
      ],
      "name": "AllTypes",
      "properties": [
        {
          "docs": {
            "stability": "experimental"
          },
          "immutable": true,
          "locationInModule": {
            "filename": "lib/compliance.ts",
            "line": 216
          },
          "name": "enumPropertyValue",
          "type": {
            "primitive": "number"
          }
        },
        {
          "docs": {
            "stability": "experimental"
          },
          "locationInModule": {
            "filename": "lib/compliance.ts",
            "line": 180
          },
          "name": "anyArrayProperty",
          "type": {
            "collection": {
              "elementtype": {
                "primitive": "any"
              },
              "kind": "array"
            }
          }
        },
        {
          "docs": {
            "stability": "experimental"
          },
          "locationInModule": {
            "filename": "lib/compliance.ts",
            "line": 181
          },
          "name": "anyMapProperty",
          "type": {
            "collection": {
              "elementtype": {
                "primitive": "any"
              },
              "kind": "map"
            }
          }
        },
        {
          "docs": {
            "stability": "experimental"
          },
          "locationInModule": {
            "filename": "lib/compliance.ts",
            "line": 179
          },
          "name": "anyProperty",
          "type": {
            "primitive": "any"
          }
        },
        {
          "docs": {
            "stability": "experimental"
          },
          "locationInModule": {
            "filename": "lib/compliance.ts",
            "line": 165
          },
          "name": "arrayProperty",
          "type": {
            "collection": {
              "elementtype": {
                "primitive": "string"
              },
              "kind": "array"
            }
          }
        },
        {
          "docs": {
            "stability": "experimental"
          },
          "locationInModule": {
            "filename": "lib/compliance.ts",
            "line": 68
          },
          "name": "booleanProperty",
          "type": {
            "primitive": "boolean"
          }
        },
        {
          "docs": {
            "stability": "experimental"
          },
          "locationInModule": {
            "filename": "lib/compliance.ts",
            "line": 114
          },
          "name": "dateProperty",
          "type": {
            "primitive": "date"
          }
        },
        {
          "docs": {
            "stability": "experimental"
          },
          "locationInModule": {
            "filename": "lib/compliance.ts",
            "line": 200
          },
          "name": "enumProperty",
          "type": {
            "fqn": "jsii-calc.AllTypesEnum"
          }
        },
        {
          "docs": {
            "stability": "experimental"
          },
          "locationInModule": {
            "filename": "lib/compliance.ts",
            "line": 133
          },
          "name": "jsonProperty",
          "type": {
            "primitive": "json"
          }
        },
        {
          "docs": {
            "stability": "experimental"
          },
          "locationInModule": {
            "filename": "lib/compliance.ts",
            "line": 150
          },
          "name": "mapProperty",
          "type": {
            "collection": {
              "elementtype": {
                "fqn": "@scope/jsii-calc-lib.Number"
              },
              "kind": "map"
            }
          }
        },
        {
          "docs": {
            "stability": "experimental"
          },
          "locationInModule": {
            "filename": "lib/compliance.ts",
            "line": 99
          },
          "name": "numberProperty",
          "type": {
            "primitive": "number"
          }
        },
        {
          "docs": {
            "stability": "experimental"
          },
          "locationInModule": {
            "filename": "lib/compliance.ts",
            "line": 83
          },
          "name": "stringProperty",
          "type": {
            "primitive": "string"
          }
        },
        {
          "docs": {
            "stability": "experimental"
          },
          "locationInModule": {
            "filename": "lib/compliance.ts",
            "line": 192
          },
          "name": "unionArrayProperty",
          "type": {
            "collection": {
              "elementtype": {
                "union": {
                  "types": [
                    {
                      "primitive": "number"
                    },
                    {
                      "fqn": "@scope/jsii-calc-lib.Value"
                    }
                  ]
                }
              },
              "kind": "array"
            }
          }
        },
        {
          "docs": {
            "stability": "experimental"
          },
          "locationInModule": {
            "filename": "lib/compliance.ts",
            "line": 193
          },
          "name": "unionMapProperty",
          "type": {
            "collection": {
              "elementtype": {
                "union": {
                  "types": [
                    {
                      "primitive": "string"
                    },
                    {
                      "primitive": "number"
                    },
                    {
                      "fqn": "@scope/jsii-calc-lib.Number"
                    }
                  ]
                }
              },
              "kind": "map"
            }
          }
        },
        {
          "docs": {
            "stability": "experimental"
          },
          "locationInModule": {
            "filename": "lib/compliance.ts",
            "line": 191
          },
          "name": "unionProperty",
          "type": {
            "union": {
              "types": [
                {
                  "primitive": "string"
                },
                {
                  "primitive": "number"
                },
                {
                  "fqn": "jsii-calc.Multiply"
                },
                {
                  "fqn": "@scope/jsii-calc-lib.Number"
                }
              ]
            }
          }
        },
        {
          "docs": {
            "stability": "experimental"
          },
          "locationInModule": {
            "filename": "lib/compliance.ts",
            "line": 186
          },
          "name": "unknownArrayProperty",
          "type": {
            "collection": {
              "elementtype": {
                "primitive": "any"
              },
              "kind": "array"
            }
          }
        },
        {
          "docs": {
            "stability": "experimental"
          },
          "locationInModule": {
            "filename": "lib/compliance.ts",
            "line": 187
          },
          "name": "unknownMapProperty",
          "type": {
            "collection": {
              "elementtype": {
                "primitive": "any"
              },
              "kind": "map"
            }
          }
        },
        {
          "docs": {
            "stability": "experimental"
          },
          "locationInModule": {
            "filename": "lib/compliance.ts",
            "line": 185
          },
          "name": "unknownProperty",
          "type": {
            "primitive": "any"
          }
        },
        {
          "docs": {
            "stability": "experimental"
          },
          "locationInModule": {
            "filename": "lib/compliance.ts",
            "line": 197
          },
          "name": "optionalEnumValue",
          "optional": true,
          "type": {
            "fqn": "jsii-calc.StringEnum"
          }
        }
      ]
    },
    "jsii-calc.AllTypesEnum": {
      "assembly": "jsii-calc",
      "docs": {
        "stability": "experimental"
      },
      "fqn": "jsii-calc.AllTypesEnum",
      "kind": "enum",
      "locationInModule": {
        "filename": "lib/compliance.ts",
        "line": 33
      },
      "members": [
        {
          "docs": {
            "stability": "experimental"
          },
          "name": "MY_ENUM_VALUE"
        },
        {
          "docs": {
            "stability": "experimental"
          },
          "name": "YOUR_ENUM_VALUE"
        },
        {
          "docs": {
            "stability": "experimental"
          },
          "name": "THIS_IS_GREAT"
        }
      ],
      "name": "AllTypesEnum"
    },
    "jsii-calc.AllowedMethodNames": {
      "assembly": "jsii-calc",
      "docs": {
        "stability": "experimental"
      },
      "fqn": "jsii-calc.AllowedMethodNames",
      "initializer": {
        "docs": {
          "stability": "experimental"
        }
      },
      "kind": "class",
      "locationInModule": {
        "filename": "lib/compliance.ts",
        "line": 615
      },
      "methods": [
        {
          "docs": {
            "stability": "experimental"
          },
          "locationInModule": {
            "filename": "lib/compliance.ts",
            "line": 623
          },
          "name": "getBar",
          "parameters": [
            {
              "name": "_p1",
              "type": {
                "primitive": "string"
              }
            },
            {
              "name": "_p2",
              "type": {
                "primitive": "number"
              }
            }
          ]
        },
        {
          "docs": {
            "stability": "experimental",
            "summary": "getXxx() is not allowed (see negatives), but getXxx(a, ...) is okay."
          },
          "locationInModule": {
            "filename": "lib/compliance.ts",
            "line": 619
          },
          "name": "getFoo",
          "parameters": [
            {
              "name": "withParam",
              "type": {
                "primitive": "string"
              }
            }
          ],
          "returns": {
            "type": {
              "primitive": "string"
            }
          }
        },
        {
          "docs": {
            "stability": "experimental"
          },
          "locationInModule": {
            "filename": "lib/compliance.ts",
            "line": 634
          },
          "name": "setBar",
          "parameters": [
            {
              "name": "_x",
              "type": {
                "primitive": "string"
              }
            },
            {
              "name": "_y",
              "type": {
                "primitive": "number"
              }
            },
            {
              "name": "_z",
              "type": {
                "primitive": "boolean"
              }
            }
          ]
        },
        {
          "docs": {
            "stability": "experimental",
            "summary": "setFoo(x) is not allowed (see negatives), but setXxx(a, b, ...) is okay."
          },
          "locationInModule": {
            "filename": "lib/compliance.ts",
            "line": 630
          },
          "name": "setFoo",
          "parameters": [
            {
              "name": "_x",
              "type": {
                "primitive": "string"
              }
            },
            {
              "name": "_y",
              "type": {
                "primitive": "number"
              }
            }
          ]
        }
      ],
      "name": "AllowedMethodNames"
    },
    "jsii-calc.AmbiguousParameters": {
      "assembly": "jsii-calc",
      "docs": {
        "stability": "experimental"
      },
      "fqn": "jsii-calc.AmbiguousParameters",
      "initializer": {
        "docs": {
          "stability": "experimental"
        },
        "locationInModule": {
          "filename": "lib/compliance.ts",
          "line": 2683
        },
        "parameters": [
          {
            "name": "scope",
            "type": {
              "fqn": "jsii-calc.Bell"
            }
          },
          {
            "name": "props",
            "type": {
              "fqn": "jsii-calc.StructParameterType"
            }
          }
        ]
      },
      "kind": "class",
      "locationInModule": {
        "filename": "lib/compliance.ts",
        "line": 2682
      },
      "name": "AmbiguousParameters",
      "properties": [
        {
          "docs": {
            "stability": "experimental"
          },
          "immutable": true,
          "locationInModule": {
            "filename": "lib/compliance.ts",
            "line": 2685
          },
          "name": "props",
          "type": {
            "fqn": "jsii-calc.StructParameterType"
          }
        },
        {
          "docs": {
            "stability": "experimental"
          },
          "immutable": true,
          "locationInModule": {
            "filename": "lib/compliance.ts",
            "line": 2684
          },
          "name": "scope",
          "type": {
            "fqn": "jsii-calc.Bell"
          }
        }
      ]
    },
    "jsii-calc.AnonymousImplementationProvider": {
      "assembly": "jsii-calc",
      "docs": {
        "stability": "experimental"
      },
      "fqn": "jsii-calc.AnonymousImplementationProvider",
      "initializer": {
        "docs": {
          "stability": "experimental"
        }
      },
      "interfaces": [
        "jsii-calc.IAnonymousImplementationProvider"
      ],
      "kind": "class",
      "locationInModule": {
        "filename": "lib/compliance.ts",
        "line": 2212
      },
      "methods": [
        {
          "docs": {
            "stability": "experimental"
          },
          "locationInModule": {
            "filename": "lib/compliance.ts",
            "line": 2216
          },
          "name": "provideAsClass",
          "overrides": "jsii-calc.IAnonymousImplementationProvider",
          "returns": {
            "type": {
              "fqn": "jsii-calc.Implementation"
            }
          }
        },
        {
          "docs": {
            "stability": "experimental"
          },
          "locationInModule": {
            "filename": "lib/compliance.ts",
            "line": 2220
          },
          "name": "provideAsInterface",
          "overrides": "jsii-calc.IAnonymousImplementationProvider",
          "returns": {
            "type": {
              "fqn": "jsii-calc.IAnonymouslyImplementMe"
            }
          }
        }
      ],
      "name": "AnonymousImplementationProvider"
    },
    "jsii-calc.AsyncVirtualMethods": {
      "assembly": "jsii-calc",
      "docs": {
        "stability": "experimental"
      },
      "fqn": "jsii-calc.AsyncVirtualMethods",
      "initializer": {
        "docs": {
          "stability": "experimental"
        }
      },
      "kind": "class",
      "locationInModule": {
        "filename": "lib/compliance.ts",
        "line": 333
      },
      "methods": [
        {
          "async": true,
          "docs": {
            "stability": "experimental"
          },
          "locationInModule": {
            "filename": "lib/compliance.ts",
            "line": 334
          },
          "name": "callMe",
          "returns": {
            "type": {
              "primitive": "number"
            }
          }
        },
        {
          "async": true,
          "docs": {
            "stability": "experimental",
            "summary": "Just calls \"overrideMeToo\"."
          },
          "locationInModule": {
            "filename": "lib/compliance.ts",
            "line": 353
          },
          "name": "callMe2",
          "returns": {
            "type": {
              "primitive": "number"
            }
          }
        },
        {
          "async": true,
          "docs": {
            "remarks": "This is a \"double promise\" situation, which\nmeans that callbacks are not going to be available immediate, but only\nafter an \"immediates\" cycle.",
            "stability": "experimental",
            "summary": "This method calls the \"callMe\" async method indirectly, which will then invoke a virtual method."
          },
          "locationInModule": {
            "filename": "lib/compliance.ts",
            "line": 363
          },
          "name": "callMeDoublePromise",
          "returns": {
            "type": {
              "primitive": "number"
            }
          }
        },
        {
          "docs": {
            "stability": "experimental"
          },
          "locationInModule": {
            "filename": "lib/compliance.ts",
            "line": 371
          },
          "name": "dontOverrideMe",
          "returns": {
            "type": {
              "primitive": "number"
            }
          }
        },
        {
          "async": true,
          "docs": {
            "stability": "experimental"
          },
          "locationInModule": {
            "filename": "lib/compliance.ts",
            "line": 342
          },
          "name": "overrideMe",
          "parameters": [
            {
              "name": "mult",
              "type": {
                "primitive": "number"
              }
            }
          ],
          "returns": {
            "type": {
              "primitive": "number"
            }
          }
        },
        {
          "async": true,
          "docs": {
            "stability": "experimental"
          },
          "locationInModule": {
            "filename": "lib/compliance.ts",
            "line": 346
          },
          "name": "overrideMeToo",
          "returns": {
            "type": {
              "primitive": "number"
            }
          }
        }
      ],
      "name": "AsyncVirtualMethods"
    },
    "jsii-calc.AugmentableClass": {
      "assembly": "jsii-calc",
      "docs": {
        "stability": "experimental"
      },
      "fqn": "jsii-calc.AugmentableClass",
      "initializer": {
        "docs": {
          "stability": "experimental"
        }
      },
      "kind": "class",
      "locationInModule": {
        "filename": "lib/compliance.ts",
        "line": 1539
      },
      "methods": [
        {
          "docs": {
            "stability": "experimental"
          },
          "locationInModule": {
            "filename": "lib/compliance.ts",
            "line": 1540
          },
          "name": "methodOne"
        },
        {
          "docs": {
            "stability": "experimental"
          },
          "locationInModule": {
            "filename": "lib/compliance.ts",
            "line": 1546
          },
          "name": "methodTwo"
        }
      ],
      "name": "AugmentableClass"
    },
    "jsii-calc.BaseJsii976": {
      "assembly": "jsii-calc",
      "docs": {
        "stability": "experimental"
      },
      "fqn": "jsii-calc.BaseJsii976",
      "initializer": {
        "docs": {
          "stability": "experimental"
        }
      },
      "kind": "class",
      "locationInModule": {
        "filename": "lib/compliance.ts",
        "line": 2477
      },
      "name": "BaseJsii976"
    },
    "jsii-calc.Bell": {
      "assembly": "jsii-calc",
      "docs": {
        "stability": "experimental"
      },
      "fqn": "jsii-calc.Bell",
      "initializer": {
        "docs": {
          "stability": "experimental"
        }
      },
      "interfaces": [
        "jsii-calc.IBell"
      ],
      "kind": "class",
      "locationInModule": {
        "filename": "lib/compliance.ts",
        "line": 2421
      },
      "methods": [
        {
          "docs": {
            "stability": "experimental"
          },
          "locationInModule": {
            "filename": "lib/compliance.ts",
            "line": 2424
          },
          "name": "ring",
          "overrides": "jsii-calc.IBell"
        }
      ],
      "name": "Bell",
      "properties": [
        {
          "docs": {
            "stability": "experimental"
          },
          "locationInModule": {
            "filename": "lib/compliance.ts",
            "line": 2422
          },
          "name": "rung",
          "type": {
            "primitive": "boolean"
          }
        }
      ]
    },
    "jsii-calc.BinaryOperation": {
      "abstract": true,
      "assembly": "jsii-calc",
      "base": "@scope/jsii-calc-lib.Operation",
      "docs": {
        "stability": "experimental",
        "summary": "Represents an operation with two operands."
      },
      "fqn": "jsii-calc.BinaryOperation",
      "initializer": {
        "docs": {
          "stability": "experimental",
          "summary": "Creates a BinaryOperation."
        },
        "locationInModule": {
          "filename": "lib/calculator.ts",
          "line": 49
        },
        "parameters": [
          {
            "docs": {
              "summary": "Left-hand side operand."
            },
            "name": "lhs",
            "type": {
              "fqn": "@scope/jsii-calc-lib.Value"
            }
          },
          {
            "docs": {
              "summary": "Right-hand side operand."
            },
            "name": "rhs",
            "type": {
              "fqn": "@scope/jsii-calc-lib.Value"
            }
          }
        ]
      },
      "interfaces": [
        "@scope/jsii-calc-lib.IFriendly"
      ],
      "kind": "class",
      "locationInModule": {
        "filename": "lib/calculator.ts",
        "line": 43
      },
      "methods": [
        {
          "docs": {
            "stability": "experimental",
            "summary": "Say hello!"
          },
          "locationInModule": {
            "filename": "lib/calculator.ts",
            "line": 53
          },
          "name": "hello",
          "overrides": "@scope/jsii-calc-lib.IFriendly",
          "returns": {
            "type": {
              "primitive": "string"
            }
          }
        }
      ],
      "name": "BinaryOperation",
      "properties": [
        {
          "docs": {
            "stability": "experimental",
            "summary": "Left-hand side operand."
          },
          "immutable": true,
          "locationInModule": {
            "filename": "lib/calculator.ts",
            "line": 49
          },
          "name": "lhs",
          "type": {
            "fqn": "@scope/jsii-calc-lib.Value"
          }
        },
        {
          "docs": {
            "stability": "experimental",
            "summary": "Right-hand side operand."
          },
          "immutable": true,
          "locationInModule": {
            "filename": "lib/calculator.ts",
            "line": 49
          },
          "name": "rhs",
          "type": {
            "fqn": "@scope/jsii-calc-lib.Value"
          }
        }
      ]
    },
    "jsii-calc.BurriedAnonymousObject": {
      "abstract": true,
      "assembly": "jsii-calc",
      "docs": {
        "stability": "experimental",
        "summary": "See https://github.com/aws/aws-cdk/issues/7977."
      },
      "fqn": "jsii-calc.BurriedAnonymousObject",
      "initializer": {
        "docs": {
          "stability": "experimental"
        }
      },
      "kind": "class",
      "locationInModule": {
        "filename": "lib/compliance.ts",
        "line": 2767
      },
      "methods": [
        {
          "docs": {
            "stability": "experimental"
          },
          "locationInModule": {
            "filename": "lib/compliance.ts",
            "line": 2768
          },
          "name": "check",
          "returns": {
            "type": {
              "primitive": "boolean"
            }
          }
        },
        {
          "abstract": true,
          "docs": {
            "returns": "`value`",
            "stability": "experimental",
            "summary": "Implement this method and have it return it's parameter."
          },
          "locationInModule": {
            "filename": "lib/compliance.ts",
            "line": 2785
          },
          "name": "giveItBack",
          "parameters": [
            {
              "docs": {
                "summary": "the value that should be returned."
              },
              "name": "value",
              "type": {
                "primitive": "any"
              }
            }
          ],
          "returns": {
            "type": {
              "primitive": "any"
            }
          }
        }
      ],
      "name": "BurriedAnonymousObject"
    },
    "jsii-calc.Calculator": {
      "assembly": "jsii-calc",
      "base": "jsii-calc.composition.CompositeOperation",
      "docs": {
        "example": "const calculator = new calc.Calculator();\ncalculator.add(5);\ncalculator.mul(3);\nconsole.log(calculator.expression.value);",
        "remarks": "Here's how you use it:\n\n```ts\nconst calculator = new calc.Calculator();\ncalculator.add(5);\ncalculator.mul(3);\nconsole.log(calculator.expression.value);\n```\n\nI will repeat this example again, but in an @example tag.",
        "stability": "experimental",
        "summary": "A calculator which maintains a current value and allows adding operations."
      },
      "fqn": "jsii-calc.Calculator",
      "initializer": {
        "docs": {
          "stability": "experimental",
          "summary": "Creates a Calculator object."
        },
        "locationInModule": {
          "filename": "lib/calculator.ts",
          "line": 287
        },
        "parameters": [
          {
            "docs": {
              "summary": "Initialization properties."
            },
            "name": "props",
            "optional": true,
            "type": {
              "fqn": "jsii-calc.CalculatorProps"
            }
          }
        ]
      },
      "kind": "class",
      "locationInModule": {
        "filename": "lib/calculator.ts",
        "line": 282
      },
      "methods": [
        {
          "docs": {
            "stability": "experimental",
            "summary": "Adds a number to the current value."
          },
          "locationInModule": {
            "filename": "lib/calculator.ts",
            "line": 320
          },
          "name": "add",
          "parameters": [
            {
              "name": "value",
              "type": {
                "primitive": "number"
              }
            }
          ]
        },
        {
          "docs": {
            "stability": "experimental",
            "summary": "Multiplies the current value by a number."
          },
          "locationInModule": {
            "filename": "lib/calculator.ts",
            "line": 327
          },
          "name": "mul",
          "parameters": [
            {
              "name": "value",
              "type": {
                "primitive": "number"
              }
            }
          ]
        },
        {
          "docs": {
            "stability": "experimental",
            "summary": "Negates the current value."
          },
          "locationInModule": {
            "filename": "lib/calculator.ts",
            "line": 341
          },
          "name": "neg"
        },
        {
          "docs": {
            "stability": "experimental",
            "summary": "Raises the current value by a power."
          },
          "locationInModule": {
            "filename": "lib/calculator.ts",
            "line": 334
          },
          "name": "pow",
          "parameters": [
            {
              "name": "value",
              "type": {
                "primitive": "number"
              }
            }
          ]
        },
        {
          "docs": {
            "stability": "experimental",
            "summary": "Returns teh value of the union property (if defined)."
          },
          "locationInModule": {
            "filename": "lib/calculator.ts",
            "line": 360
          },
          "name": "readUnionValue",
          "returns": {
            "type": {
              "primitive": "number"
            }
          }
        }
      ],
      "name": "Calculator",
      "properties": [
        {
          "docs": {
            "stability": "experimental",
            "summary": "Returns the expression."
          },
          "immutable": true,
          "locationInModule": {
            "filename": "lib/calculator.ts",
            "line": 348
          },
          "name": "expression",
          "overrides": "jsii-calc.composition.CompositeOperation",
          "type": {
            "fqn": "@scope/jsii-calc-lib.Value"
          }
        },
        {
          "docs": {
            "stability": "experimental",
            "summary": "A log of all operations."
          },
          "immutable": true,
          "locationInModule": {
            "filename": "lib/calculator.ts",
            "line": 310
          },
          "name": "operationsLog",
          "type": {
            "collection": {
              "elementtype": {
                "fqn": "@scope/jsii-calc-lib.Value"
              },
              "kind": "array"
            }
          }
        },
        {
          "docs": {
            "stability": "experimental",
            "summary": "A map of per operation name of all operations performed."
          },
          "immutable": true,
          "locationInModule": {
            "filename": "lib/calculator.ts",
            "line": 305
          },
          "name": "operationsMap",
          "type": {
            "collection": {
              "elementtype": {
                "collection": {
                  "elementtype": {
                    "fqn": "@scope/jsii-calc-lib.Value"
                  },
                  "kind": "array"
                }
              },
              "kind": "map"
            }
          }
        },
        {
          "docs": {
            "stability": "experimental",
            "summary": "The current value."
          },
          "locationInModule": {
            "filename": "lib/calculator.ts",
            "line": 300
          },
          "name": "curr",
          "type": {
            "fqn": "@scope/jsii-calc-lib.Value"
          }
        },
        {
          "docs": {
            "stability": "experimental",
            "summary": "The maximum value allows in this calculator."
          },
          "locationInModule": {
            "filename": "lib/calculator.ts",
            "line": 315
          },
          "name": "maxValue",
          "optional": true,
          "type": {
            "primitive": "number"
          }
        },
        {
          "docs": {
            "stability": "experimental",
            "summary": "Example of a property that accepts a union of types."
          },
          "locationInModule": {
            "filename": "lib/calculator.ts",
            "line": 355
          },
          "name": "unionProperty",
          "optional": true,
          "type": {
            "union": {
              "types": [
                {
                  "fqn": "jsii-calc.Add"
                },
                {
                  "fqn": "jsii-calc.Multiply"
                },
                {
                  "fqn": "jsii-calc.Power"
                }
              ]
            }
          }
        }
      ]
    },
    "jsii-calc.CalculatorProps": {
      "assembly": "jsii-calc",
      "datatype": true,
      "docs": {
        "stability": "experimental",
        "summary": "Properties for Calculator."
      },
      "fqn": "jsii-calc.CalculatorProps",
      "kind": "interface",
      "locationInModule": {
        "filename": "lib/calculator.ts",
        "line": 243
      },
      "name": "CalculatorProps",
      "properties": [
        {
          "abstract": true,
          "docs": {
            "default": "0",
            "remarks": "NOTE: Any number works here, it's fine.",
            "stability": "experimental",
            "summary": "The initial value of the calculator."
          },
          "immutable": true,
          "locationInModule": {
            "filename": "lib/calculator.ts",
            "line": 251
          },
          "name": "initialValue",
          "optional": true,
          "type": {
            "primitive": "number"
          }
        },
        {
          "abstract": true,
          "docs": {
            "default": "none",
            "stability": "experimental",
            "summary": "The maximum value the calculator can store."
          },
          "immutable": true,
          "locationInModule": {
            "filename": "lib/calculator.ts",
            "line": 258
          },
          "name": "maximumValue",
          "optional": true,
          "type": {
            "primitive": "number"
          }
        }
      ]
    },
    "jsii-calc.ChildStruct982": {
      "assembly": "jsii-calc",
      "datatype": true,
      "docs": {
        "stability": "experimental"
      },
      "fqn": "jsii-calc.ChildStruct982",
      "interfaces": [
        "jsii-calc.ParentStruct982"
      ],
      "kind": "interface",
      "locationInModule": {
        "filename": "lib/compliance.ts",
        "line": 2501
      },
      "name": "ChildStruct982",
      "properties": [
        {
          "abstract": true,
          "docs": {
            "stability": "experimental"
          },
          "immutable": true,
          "locationInModule": {
            "filename": "lib/compliance.ts",
            "line": 2502
          },
          "name": "bar",
          "type": {
            "primitive": "number"
          }
        }
      ]
    },
    "jsii-calc.ClassThatImplementsTheInternalInterface": {
      "assembly": "jsii-calc",
      "docs": {
        "stability": "experimental"
      },
      "fqn": "jsii-calc.ClassThatImplementsTheInternalInterface",
      "initializer": {
        "docs": {
          "stability": "experimental"
        }
      },
      "interfaces": [
        "jsii-calc.INonInternalInterface"
      ],
      "kind": "class",
      "locationInModule": {
        "filename": "lib/compliance.ts",
        "line": 1802
      },
      "name": "ClassThatImplementsTheInternalInterface",
      "properties": [
        {
          "docs": {
            "stability": "experimental"
          },
          "locationInModule": {
            "filename": "lib/compliance.ts",
            "line": 1806
          },
          "name": "a",
          "overrides": "jsii-calc.IAnotherPublicInterface",
          "type": {
            "primitive": "string"
          }
        },
        {
          "docs": {
            "stability": "experimental"
          },
          "locationInModule": {
            "filename": "lib/compliance.ts",
            "line": 1807
          },
          "name": "b",
          "overrides": "jsii-calc.INonInternalInterface",
          "type": {
            "primitive": "string"
          }
        },
        {
          "docs": {
            "stability": "experimental"
          },
          "locationInModule": {
            "filename": "lib/compliance.ts",
            "line": 1808
          },
          "name": "c",
          "overrides": "jsii-calc.INonInternalInterface",
          "type": {
            "primitive": "string"
          }
        },
        {
          "docs": {
            "stability": "experimental"
          },
          "locationInModule": {
            "filename": "lib/compliance.ts",
            "line": 1809
          },
          "name": "d",
          "type": {
            "primitive": "string"
          }
        }
      ]
    },
    "jsii-calc.ClassThatImplementsThePrivateInterface": {
      "assembly": "jsii-calc",
      "docs": {
        "stability": "experimental"
      },
      "fqn": "jsii-calc.ClassThatImplementsThePrivateInterface",
      "initializer": {
        "docs": {
          "stability": "experimental"
        }
      },
      "interfaces": [
        "jsii-calc.INonInternalInterface"
      ],
      "kind": "class",
      "locationInModule": {
        "filename": "lib/compliance.ts",
        "line": 1812
      },
      "name": "ClassThatImplementsThePrivateInterface",
      "properties": [
        {
          "docs": {
            "stability": "experimental"
          },
          "locationInModule": {
            "filename": "lib/compliance.ts",
            "line": 1814
          },
          "name": "a",
          "overrides": "jsii-calc.IAnotherPublicInterface",
          "type": {
            "primitive": "string"
          }
        },
        {
          "docs": {
            "stability": "experimental"
          },
          "locationInModule": {
            "filename": "lib/compliance.ts",
            "line": 1815
          },
          "name": "b",
          "overrides": "jsii-calc.INonInternalInterface",
          "type": {
            "primitive": "string"
          }
        },
        {
          "docs": {
            "stability": "experimental"
          },
          "locationInModule": {
            "filename": "lib/compliance.ts",
            "line": 1816
          },
          "name": "c",
          "overrides": "jsii-calc.INonInternalInterface",
          "type": {
            "primitive": "string"
          }
        },
        {
          "docs": {
            "stability": "experimental"
          },
          "locationInModule": {
            "filename": "lib/compliance.ts",
            "line": 1817
          },
          "name": "e",
          "type": {
            "primitive": "string"
          }
        }
      ]
    },
    "jsii-calc.ClassWithCollections": {
      "assembly": "jsii-calc",
      "docs": {
        "stability": "experimental"
      },
      "fqn": "jsii-calc.ClassWithCollections",
      "initializer": {
        "docs": {
          "stability": "experimental"
        },
        "locationInModule": {
          "filename": "lib/compliance.ts",
          "line": 2118
        },
        "parameters": [
          {
            "name": "map",
            "type": {
              "collection": {
                "elementtype": {
                  "primitive": "string"
                },
                "kind": "map"
              }
            }
          },
          {
            "name": "array",
            "type": {
              "collection": {
                "elementtype": {
                  "primitive": "string"
                },
                "kind": "array"
              }
            }
          }
        ]
      },
      "kind": "class",
      "locationInModule": {
        "filename": "lib/compliance.ts",
        "line": 2108
      },
      "methods": [
        {
          "docs": {
            "stability": "experimental"
          },
          "locationInModule": {
            "filename": "lib/compliance.ts",
            "line": 2123
          },
          "name": "createAList",
          "returns": {
            "type": {
              "collection": {
                "elementtype": {
                  "primitive": "string"
                },
                "kind": "array"
              }
            }
          },
          "static": true
        },
        {
          "docs": {
            "stability": "experimental"
          },
          "locationInModule": {
            "filename": "lib/compliance.ts",
            "line": 2127
          },
          "name": "createAMap",
          "returns": {
            "type": {
              "collection": {
                "elementtype": {
                  "primitive": "string"
                },
                "kind": "map"
              }
            }
          },
          "static": true
        }
      ],
      "name": "ClassWithCollections",
      "properties": [
        {
          "docs": {
            "stability": "experimental"
          },
          "locationInModule": {
            "filename": "lib/compliance.ts",
            "line": 2116
          },
          "name": "staticArray",
          "static": true,
          "type": {
            "collection": {
              "elementtype": {
                "primitive": "string"
              },
              "kind": "array"
            }
          }
        },
        {
          "docs": {
            "stability": "experimental"
          },
          "locationInModule": {
            "filename": "lib/compliance.ts",
            "line": 2112
          },
          "name": "staticMap",
          "static": true,
          "type": {
            "collection": {
              "elementtype": {
                "primitive": "string"
              },
              "kind": "map"
            }
          }
        },
        {
          "docs": {
            "stability": "experimental"
          },
          "locationInModule": {
            "filename": "lib/compliance.ts",
            "line": 2110
          },
          "name": "array",
          "type": {
            "collection": {
              "elementtype": {
                "primitive": "string"
              },
              "kind": "array"
            }
          }
        },
        {
          "docs": {
            "stability": "experimental"
          },
          "locationInModule": {
            "filename": "lib/compliance.ts",
            "line": 2109
          },
          "name": "map",
          "type": {
            "collection": {
              "elementtype": {
                "primitive": "string"
              },
              "kind": "map"
            }
          }
        }
      ]
    },
    "jsii-calc.ClassWithDocs": {
      "assembly": "jsii-calc",
      "docs": {
        "custom": {
          "customAttribute": "hasAValue"
        },
        "example": "function anExample() {\n}",
        "remarks": "The docs are great. They're a bunch of tags.",
        "see": "https://aws.amazon.com/",
        "stability": "stable",
        "summary": "This class has docs."
      },
      "fqn": "jsii-calc.ClassWithDocs",
      "initializer": {
        "docs": {
          "stability": "experimental"
        }
      },
      "kind": "class",
      "locationInModule": {
        "filename": "lib/compliance.ts",
        "line": 1885
      },
      "name": "ClassWithDocs"
    },
    "jsii-calc.ClassWithJavaReservedWords": {
      "assembly": "jsii-calc",
      "docs": {
        "stability": "experimental"
      },
      "fqn": "jsii-calc.ClassWithJavaReservedWords",
      "initializer": {
        "docs": {
          "stability": "experimental"
        },
        "locationInModule": {
          "filename": "lib/compliance.ts",
          "line": 2058
        },
        "parameters": [
          {
            "name": "int",
            "type": {
              "primitive": "string"
            }
          }
        ]
      },
      "kind": "class",
      "locationInModule": {
        "filename": "lib/compliance.ts",
        "line": 2055
      },
      "methods": [
        {
          "docs": {
            "stability": "experimental"
          },
          "locationInModule": {
            "filename": "lib/compliance.ts",
            "line": 2062
          },
          "name": "import",
          "parameters": [
            {
              "name": "assert",
              "type": {
                "primitive": "string"
              }
            }
          ],
          "returns": {
            "type": {
              "primitive": "string"
            }
          }
        }
      ],
      "name": "ClassWithJavaReservedWords",
      "properties": [
        {
          "docs": {
            "stability": "experimental"
          },
          "immutable": true,
          "locationInModule": {
            "filename": "lib/compliance.ts",
            "line": 2056
          },
          "name": "int",
          "type": {
            "primitive": "string"
          }
        }
      ]
    },
    "jsii-calc.ClassWithMutableObjectLiteralProperty": {
      "assembly": "jsii-calc",
      "docs": {
        "stability": "experimental"
      },
      "fqn": "jsii-calc.ClassWithMutableObjectLiteralProperty",
      "initializer": {
        "docs": {
          "stability": "experimental"
        }
      },
      "kind": "class",
      "locationInModule": {
        "filename": "lib/compliance.ts",
        "line": 1293
      },
      "name": "ClassWithMutableObjectLiteralProperty",
      "properties": [
        {
          "docs": {
            "stability": "experimental"
          },
          "locationInModule": {
            "filename": "lib/compliance.ts",
            "line": 1294
          },
          "name": "mutableObject",
          "type": {
            "fqn": "jsii-calc.IMutableObjectLiteral"
          }
        }
      ]
    },
    "jsii-calc.ClassWithPrivateConstructorAndAutomaticProperties": {
      "assembly": "jsii-calc",
      "docs": {
        "stability": "experimental",
        "summary": "Class that implements interface properties automatically, but using a private constructor."
      },
      "fqn": "jsii-calc.ClassWithPrivateConstructorAndAutomaticProperties",
      "interfaces": [
        "jsii-calc.IInterfaceWithProperties"
      ],
      "kind": "class",
      "locationInModule": {
        "filename": "lib/compliance.ts",
        "line": 1320
      },
      "methods": [
        {
          "docs": {
            "stability": "experimental"
          },
          "locationInModule": {
            "filename": "lib/compliance.ts",
            "line": 1322
          },
          "name": "create",
          "parameters": [
            {
              "name": "readOnlyString",
              "type": {
                "primitive": "string"
              }
            },
            {
              "name": "readWriteString",
              "type": {
                "primitive": "string"
              }
            }
          ],
          "returns": {
            "type": {
              "fqn": "jsii-calc.ClassWithPrivateConstructorAndAutomaticProperties"
            }
          },
          "static": true
        }
      ],
      "name": "ClassWithPrivateConstructorAndAutomaticProperties",
      "properties": [
        {
          "docs": {
            "stability": "experimental"
          },
          "immutable": true,
          "locationInModule": {
            "filename": "lib/compliance.ts",
            "line": 1330
          },
          "name": "readOnlyString",
          "overrides": "jsii-calc.IInterfaceWithProperties",
          "type": {
            "primitive": "string"
          }
        },
        {
          "docs": {
            "stability": "experimental"
          },
          "locationInModule": {
            "filename": "lib/compliance.ts",
            "line": 1331
          },
          "name": "readWriteString",
          "overrides": "jsii-calc.IInterfaceWithProperties",
          "type": {
            "primitive": "string"
          }
        }
      ]
    },
    "jsii-calc.ConfusingToJackson": {
      "assembly": "jsii-calc",
      "docs": {
        "see": "https://github.com/aws/aws-cdk/issues/4080",
        "stability": "experimental",
        "summary": "This tries to confuse Jackson by having overloaded property setters."
      },
      "fqn": "jsii-calc.ConfusingToJackson",
      "kind": "class",
      "locationInModule": {
        "filename": "lib/compliance.ts",
        "line": 2640
      },
      "methods": [
        {
          "docs": {
            "stability": "experimental"
          },
          "locationInModule": {
            "filename": "lib/compliance.ts",
            "line": 2641
          },
          "name": "makeInstance",
          "returns": {
            "type": {
              "fqn": "jsii-calc.ConfusingToJackson"
            }
          },
          "static": true
        },
        {
          "docs": {
            "stability": "experimental"
          },
          "locationInModule": {
            "filename": "lib/compliance.ts",
            "line": 2645
          },
          "name": "makeStructInstance",
          "returns": {
            "type": {
              "fqn": "jsii-calc.ConfusingToJacksonStruct"
            }
          },
          "static": true
        }
      ],
      "name": "ConfusingToJackson",
      "properties": [
        {
          "docs": {
            "stability": "experimental"
          },
          "locationInModule": {
            "filename": "lib/compliance.ts",
            "line": 2649
          },
          "name": "unionProperty",
          "optional": true,
          "type": {
            "union": {
              "types": [
                {
                  "fqn": "@scope/jsii-calc-lib.IFriendly"
                },
                {
                  "collection": {
                    "elementtype": {
                      "union": {
                        "types": [
                          {
                            "fqn": "@scope/jsii-calc-lib.IFriendly"
                          },
                          {
                            "fqn": "jsii-calc.AbstractClass"
                          }
                        ]
                      }
                    },
                    "kind": "array"
                  }
                }
              ]
            }
          }
        }
      ]
    },
    "jsii-calc.ConfusingToJacksonStruct": {
      "assembly": "jsii-calc",
      "datatype": true,
      "docs": {
        "stability": "experimental"
      },
      "fqn": "jsii-calc.ConfusingToJacksonStruct",
      "kind": "interface",
      "locationInModule": {
        "filename": "lib/compliance.ts",
        "line": 2653
      },
      "name": "ConfusingToJacksonStruct",
      "properties": [
        {
          "abstract": true,
          "docs": {
            "stability": "experimental"
          },
          "immutable": true,
          "locationInModule": {
            "filename": "lib/compliance.ts",
            "line": 2654
          },
          "name": "unionProperty",
          "optional": true,
          "type": {
            "union": {
              "types": [
                {
                  "fqn": "@scope/jsii-calc-lib.IFriendly"
                },
                {
                  "collection": {
                    "elementtype": {
                      "union": {
                        "types": [
                          {
                            "fqn": "@scope/jsii-calc-lib.IFriendly"
                          },
                          {
                            "fqn": "jsii-calc.AbstractClass"
                          }
                        ]
                      }
                    },
                    "kind": "array"
                  }
                }
              ]
            }
          }
        }
      ]
    },
    "jsii-calc.ConstructorPassesThisOut": {
      "assembly": "jsii-calc",
      "docs": {
        "stability": "experimental"
      },
      "fqn": "jsii-calc.ConstructorPassesThisOut",
      "initializer": {
        "docs": {
          "stability": "experimental"
        },
        "locationInModule": {
          "filename": "lib/compliance.ts",
          "line": 1842
        },
        "parameters": [
          {
            "name": "consumer",
            "type": {
              "fqn": "jsii-calc.PartiallyInitializedThisConsumer"
            }
          }
        ]
      },
      "kind": "class",
      "locationInModule": {
        "filename": "lib/compliance.ts",
        "line": 1841
      },
      "name": "ConstructorPassesThisOut"
    },
    "jsii-calc.Constructors": {
      "assembly": "jsii-calc",
      "docs": {
        "stability": "experimental"
      },
      "fqn": "jsii-calc.Constructors",
      "initializer": {
        "docs": {
          "stability": "experimental"
        }
      },
      "kind": "class",
      "locationInModule": {
        "filename": "lib/compliance.ts",
        "line": 1587
      },
      "methods": [
        {
          "docs": {
            "stability": "experimental"
          },
          "locationInModule": {
            "filename": "lib/compliance.ts",
            "line": 1604
          },
          "name": "hiddenInterface",
          "returns": {
            "type": {
              "fqn": "jsii-calc.IPublicInterface"
            }
          },
          "static": true
        },
        {
          "docs": {
            "stability": "experimental"
          },
          "locationInModule": {
            "filename": "lib/compliance.ts",
            "line": 1608
          },
          "name": "hiddenInterfaces",
          "returns": {
            "type": {
              "collection": {
                "elementtype": {
                  "fqn": "jsii-calc.IPublicInterface"
                },
                "kind": "array"
              }
            }
          },
          "static": true
        },
        {
          "docs": {
            "stability": "experimental"
          },
          "locationInModule": {
            "filename": "lib/compliance.ts",
            "line": 1612
          },
          "name": "hiddenSubInterfaces",
          "returns": {
            "type": {
              "collection": {
                "elementtype": {
                  "fqn": "jsii-calc.IPublicInterface"
                },
                "kind": "array"
              }
            }
          },
          "static": true
        },
        {
          "docs": {
            "stability": "experimental"
          },
          "locationInModule": {
            "filename": "lib/compliance.ts",
            "line": 1588
          },
          "name": "makeClass",
          "returns": {
            "type": {
              "fqn": "jsii-calc.PublicClass"
            }
          },
          "static": true
        },
        {
          "docs": {
            "stability": "experimental"
          },
          "locationInModule": {
            "filename": "lib/compliance.ts",
            "line": 1592
          },
          "name": "makeInterface",
          "returns": {
            "type": {
              "fqn": "jsii-calc.IPublicInterface"
            }
          },
          "static": true
        },
        {
          "docs": {
            "stability": "experimental"
          },
          "locationInModule": {
            "filename": "lib/compliance.ts",
            "line": 1596
          },
          "name": "makeInterface2",
          "returns": {
            "type": {
              "fqn": "jsii-calc.IPublicInterface2"
            }
          },
          "static": true
        },
        {
          "docs": {
            "stability": "experimental"
          },
          "locationInModule": {
            "filename": "lib/compliance.ts",
            "line": 1600
          },
          "name": "makeInterfaces",
          "returns": {
            "type": {
              "collection": {
                "elementtype": {
                  "fqn": "jsii-calc.IPublicInterface"
                },
                "kind": "array"
              }
            }
          },
          "static": true
        }
      ],
      "name": "Constructors"
    },
    "jsii-calc.ConsumePureInterface": {
      "assembly": "jsii-calc",
      "docs": {
        "stability": "experimental"
      },
      "fqn": "jsii-calc.ConsumePureInterface",
      "initializer": {
        "docs": {
          "stability": "experimental"
        },
        "locationInModule": {
          "filename": "lib/compliance.ts",
          "line": 2664
        },
        "parameters": [
          {
            "name": "delegate",
            "type": {
              "fqn": "jsii-calc.IStructReturningDelegate"
            }
          }
        ]
      },
      "kind": "class",
      "locationInModule": {
        "filename": "lib/compliance.ts",
        "line": 2663
      },
      "methods": [
        {
          "docs": {
            "stability": "experimental"
          },
          "locationInModule": {
            "filename": "lib/compliance.ts",
            "line": 2666
          },
          "name": "workItBaby",
          "returns": {
            "type": {
              "fqn": "jsii-calc.StructB"
            }
          }
        }
      ],
      "name": "ConsumePureInterface"
    },
    "jsii-calc.ConsumerCanRingBell": {
      "assembly": "jsii-calc",
      "docs": {
        "remarks": "Check that if a JSII consumer implements IConsumerWithInterfaceParam, they can call\nthe method on the argument that they're passed...",
        "stability": "experimental",
        "summary": "Test calling back to consumers that implement interfaces."
      },
      "fqn": "jsii-calc.ConsumerCanRingBell",
      "initializer": {
        "docs": {
          "stability": "experimental"
        }
      },
      "kind": "class",
      "locationInModule": {
        "filename": "lib/compliance.ts",
        "line": 2306
      },
      "methods": [
        {
          "docs": {
            "remarks": "Returns whether the bell was rung.",
            "stability": "experimental",
            "summary": "...if the interface is implemented using an object literal."
          },
          "locationInModule": {
            "filename": "lib/compliance.ts",
            "line": 2312
          },
          "name": "staticImplementedByObjectLiteral",
          "parameters": [
            {
              "name": "ringer",
              "type": {
                "fqn": "jsii-calc.IBellRinger"
              }
            }
          ],
          "returns": {
            "type": {
              "primitive": "boolean"
            }
          },
          "static": true
        },
        {
          "docs": {
            "remarks": "Return whether the bell was rung.",
            "stability": "experimental",
            "summary": "...if the interface is implemented using a private class."
          },
          "locationInModule": {
            "filename": "lib/compliance.ts",
            "line": 2338
          },
          "name": "staticImplementedByPrivateClass",
          "parameters": [
            {
              "name": "ringer",
              "type": {
                "fqn": "jsii-calc.IBellRinger"
              }
            }
          ],
          "returns": {
            "type": {
              "primitive": "boolean"
            }
          },
          "static": true
        },
        {
          "docs": {
            "remarks": "Return whether the bell was rung.",
            "stability": "experimental",
            "summary": "...if the interface is implemented using a public class."
          },
          "locationInModule": {
            "filename": "lib/compliance.ts",
            "line": 2327
          },
          "name": "staticImplementedByPublicClass",
          "parameters": [
            {
              "name": "ringer",
              "type": {
                "fqn": "jsii-calc.IBellRinger"
              }
            }
          ],
          "returns": {
            "type": {
              "primitive": "boolean"
            }
          },
          "static": true
        },
        {
          "docs": {
            "remarks": "Return whether the bell was rung.",
            "stability": "experimental",
            "summary": "If the parameter is a concrete class instead of an interface."
          },
          "locationInModule": {
            "filename": "lib/compliance.ts",
            "line": 2349
          },
          "name": "staticWhenTypedAsClass",
          "parameters": [
            {
              "name": "ringer",
              "type": {
                "fqn": "jsii-calc.IConcreteBellRinger"
              }
            }
          ],
          "returns": {
            "type": {
              "primitive": "boolean"
            }
          },
          "static": true
        },
        {
          "docs": {
            "remarks": "Returns whether the bell was rung.",
            "stability": "experimental",
            "summary": "...if the interface is implemented using an object literal."
          },
          "locationInModule": {
            "filename": "lib/compliance.ts",
            "line": 2359
          },
          "name": "implementedByObjectLiteral",
          "parameters": [
            {
              "name": "ringer",
              "type": {
                "fqn": "jsii-calc.IBellRinger"
              }
            }
          ],
          "returns": {
            "type": {
              "primitive": "boolean"
            }
          }
        },
        {
          "docs": {
            "remarks": "Return whether the bell was rung.",
            "stability": "experimental",
            "summary": "...if the interface is implemented using a private class."
          },
          "locationInModule": {
            "filename": "lib/compliance.ts",
            "line": 2385
          },
          "name": "implementedByPrivateClass",
          "parameters": [
            {
              "name": "ringer",
              "type": {
                "fqn": "jsii-calc.IBellRinger"
              }
            }
          ],
          "returns": {
            "type": {
              "primitive": "boolean"
            }
          }
        },
        {
          "docs": {
            "remarks": "Return whether the bell was rung.",
            "stability": "experimental",
            "summary": "...if the interface is implemented using a public class."
          },
          "locationInModule": {
            "filename": "lib/compliance.ts",
            "line": 2374
          },
          "name": "implementedByPublicClass",
          "parameters": [
            {
              "name": "ringer",
              "type": {
                "fqn": "jsii-calc.IBellRinger"
              }
            }
          ],
          "returns": {
            "type": {
              "primitive": "boolean"
            }
          }
        },
        {
          "docs": {
            "remarks": "Return whether the bell was rung.",
            "stability": "experimental",
            "summary": "If the parameter is a concrete class instead of an interface."
          },
          "locationInModule": {
            "filename": "lib/compliance.ts",
            "line": 2396
          },
          "name": "whenTypedAsClass",
          "parameters": [
            {
              "name": "ringer",
              "type": {
                "fqn": "jsii-calc.IConcreteBellRinger"
              }
            }
          ],
          "returns": {
            "type": {
              "primitive": "boolean"
            }
          }
        }
      ],
      "name": "ConsumerCanRingBell"
    },
    "jsii-calc.ConsumersOfThisCrazyTypeSystem": {
      "assembly": "jsii-calc",
      "docs": {
        "stability": "experimental"
      },
      "fqn": "jsii-calc.ConsumersOfThisCrazyTypeSystem",
      "initializer": {
        "docs": {
          "stability": "experimental"
        }
      },
      "kind": "class",
      "locationInModule": {
        "filename": "lib/compliance.ts",
        "line": 1820
      },
      "methods": [
        {
          "docs": {
            "stability": "experimental"
          },
          "locationInModule": {
            "filename": "lib/compliance.ts",
            "line": 1821
          },
          "name": "consumeAnotherPublicInterface",
          "parameters": [
            {
              "name": "obj",
              "type": {
                "fqn": "jsii-calc.IAnotherPublicInterface"
              }
            }
          ],
          "returns": {
            "type": {
              "primitive": "string"
            }
          }
        },
        {
          "docs": {
            "stability": "experimental"
          },
          "locationInModule": {
            "filename": "lib/compliance.ts",
            "line": 1825
          },
          "name": "consumeNonInternalInterface",
          "parameters": [
            {
              "name": "obj",
              "type": {
                "fqn": "jsii-calc.INonInternalInterface"
              }
            }
          ],
          "returns": {
            "type": {
              "primitive": "any"
            }
          }
        }
      ],
      "name": "ConsumersOfThisCrazyTypeSystem"
    },
    "jsii-calc.DataRenderer": {
      "assembly": "jsii-calc",
      "docs": {
        "stability": "experimental",
        "summary": "Verifies proper type handling through dynamic overrides."
      },
      "fqn": "jsii-calc.DataRenderer",
      "initializer": {
        "docs": {
          "stability": "experimental"
        }
      },
      "kind": "class",
      "locationInModule": {
        "filename": "lib/compliance.ts",
        "line": 1981
      },
      "methods": [
        {
          "docs": {
            "stability": "experimental"
          },
          "locationInModule": {
            "filename": "lib/compliance.ts",
            "line": 1982
          },
          "name": "render",
          "parameters": [
            {
              "name": "data",
              "optional": true,
              "type": {
                "fqn": "@scope/jsii-calc-lib.MyFirstStruct"
              }
            }
          ],
          "returns": {
            "type": {
              "primitive": "string"
            }
          }
        },
        {
          "docs": {
            "stability": "experimental"
          },
          "locationInModule": {
            "filename": "lib/compliance.ts",
            "line": 1988
          },
          "name": "renderArbitrary",
          "parameters": [
            {
              "name": "data",
              "type": {
                "collection": {
                  "elementtype": {
                    "primitive": "any"
                  },
                  "kind": "map"
                }
              }
            }
          ],
          "returns": {
            "type": {
              "primitive": "string"
            }
          }
        },
        {
          "docs": {
            "stability": "experimental"
          },
          "locationInModule": {
            "filename": "lib/compliance.ts",
            "line": 1992
          },
          "name": "renderMap",
          "parameters": [
            {
              "name": "map",
              "type": {
                "collection": {
                  "elementtype": {
                    "primitive": "any"
                  },
                  "kind": "map"
                }
              }
            }
          ],
          "returns": {
            "type": {
              "primitive": "string"
            }
          }
        }
      ],
      "name": "DataRenderer"
    },
    "jsii-calc.DefaultedConstructorArgument": {
      "assembly": "jsii-calc",
      "docs": {
        "stability": "experimental"
      },
      "fqn": "jsii-calc.DefaultedConstructorArgument",
      "initializer": {
        "docs": {
          "stability": "experimental"
        },
        "locationInModule": {
          "filename": "lib/compliance.ts",
          "line": 318
        },
        "parameters": [
          {
            "name": "arg1",
            "optional": true,
            "type": {
              "primitive": "number"
            }
          },
          {
            "name": "arg2",
            "optional": true,
            "type": {
              "primitive": "string"
            }
          },
          {
            "name": "arg3",
            "optional": true,
            "type": {
              "primitive": "date"
            }
          }
        ]
      },
      "kind": "class",
      "locationInModule": {
        "filename": "lib/compliance.ts",
        "line": 317
      },
      "name": "DefaultedConstructorArgument",
      "properties": [
        {
          "docs": {
            "stability": "experimental"
          },
          "immutable": true,
          "locationInModule": {
            "filename": "lib/compliance.ts",
            "line": 319
          },
          "name": "arg1",
          "type": {
            "primitive": "number"
          }
        },
        {
          "docs": {
            "stability": "experimental"
          },
          "immutable": true,
          "locationInModule": {
            "filename": "lib/compliance.ts",
            "line": 321
          },
          "name": "arg3",
          "type": {
            "primitive": "date"
          }
        },
        {
          "docs": {
            "stability": "experimental"
          },
          "immutable": true,
          "locationInModule": {
            "filename": "lib/compliance.ts",
            "line": 320
          },
          "name": "arg2",
          "optional": true,
          "type": {
            "primitive": "string"
          }
        }
      ]
    },
    "jsii-calc.Demonstrate982": {
      "assembly": "jsii-calc",
      "docs": {
        "remarks": "call #takeThis() -> An ObjectRef will be provisioned for the value (it'll be re-used!)\n2. call #takeThisToo() -> The ObjectRef from before will need to be down-cased to the ParentStruct982 type",
        "stability": "experimental",
        "summary": "1."
      },
      "fqn": "jsii-calc.Demonstrate982",
      "initializer": {
        "docs": {
          "stability": "experimental"
        }
      },
      "kind": "class",
      "locationInModule": {
        "filename": "lib/compliance.ts",
        "line": 2508
      },
      "methods": [
        {
          "docs": {
            "stability": "experimental",
            "summary": "It's dangerous to go alone!"
          },
          "locationInModule": {
            "filename": "lib/compliance.ts",
            "line": 2515
          },
          "name": "takeThis",
          "returns": {
            "type": {
              "fqn": "jsii-calc.ChildStruct982"
            }
          },
          "static": true
        },
        {
          "docs": {
            "stability": "experimental",
            "summary": "It's dangerous to go alone!"
          },
          "locationInModule": {
            "filename": "lib/compliance.ts",
            "line": 2520
          },
          "name": "takeThisToo",
          "returns": {
            "type": {
              "fqn": "jsii-calc.ParentStruct982"
            }
          },
          "static": true
        }
      ],
      "name": "Demonstrate982"
    },
    "jsii-calc.DeprecatedClass": {
      "assembly": "jsii-calc",
      "docs": {
        "deprecated": "a pretty boring class",
        "stability": "deprecated"
      },
      "fqn": "jsii-calc.DeprecatedClass",
      "initializer": {
        "docs": {
          "deprecated": "this constructor is \"just\" okay",
          "stability": "deprecated"
        },
        "locationInModule": {
          "filename": "lib/stability.ts",
          "line": 95
        },
        "parameters": [
          {
            "name": "readonlyString",
            "type": {
              "primitive": "string"
            }
          },
          {
            "name": "mutableNumber",
            "optional": true,
            "type": {
              "primitive": "number"
            }
          }
        ]
      },
      "kind": "class",
      "locationInModule": {
        "filename": "lib/stability.ts",
        "line": 89
      },
      "methods": [
        {
          "docs": {
            "deprecated": "it was a bad idea",
            "stability": "deprecated"
          },
          "locationInModule": {
            "filename": "lib/stability.ts",
            "line": 100
          },
          "name": "method"
        }
      ],
      "name": "DeprecatedClass",
      "properties": [
        {
          "docs": {
            "deprecated": "this is not always \"wazoo\", be ready to be disappointed",
            "stability": "deprecated"
          },
          "immutable": true,
          "locationInModule": {
            "filename": "lib/stability.ts",
            "line": 91
          },
          "name": "readonlyProperty",
          "type": {
            "primitive": "string"
          }
        },
        {
          "docs": {
            "deprecated": "shouldn't have been mutable",
            "stability": "deprecated"
          },
          "locationInModule": {
            "filename": "lib/stability.ts",
            "line": 93
          },
          "name": "mutableProperty",
          "optional": true,
          "type": {
            "primitive": "number"
          }
        }
      ]
    },
    "jsii-calc.DeprecatedEnum": {
      "assembly": "jsii-calc",
      "docs": {
        "deprecated": "your deprecated selection of bad options",
        "stability": "deprecated"
      },
      "fqn": "jsii-calc.DeprecatedEnum",
      "kind": "enum",
      "locationInModule": {
        "filename": "lib/stability.ts",
        "line": 105
      },
      "members": [
        {
          "docs": {
            "deprecated": "option A is not great",
            "stability": "deprecated"
          },
          "name": "OPTION_A"
        },
        {
          "docs": {
            "deprecated": "option B is kinda bad, too",
            "stability": "deprecated"
          },
          "name": "OPTION_B"
        }
      ],
      "name": "DeprecatedEnum"
    },
    "jsii-calc.DeprecatedStruct": {
      "assembly": "jsii-calc",
      "datatype": true,
      "docs": {
        "deprecated": "it just wraps a string",
        "stability": "deprecated"
      },
      "fqn": "jsii-calc.DeprecatedStruct",
      "kind": "interface",
      "locationInModule": {
        "filename": "lib/stability.ts",
        "line": 77
      },
      "name": "DeprecatedStruct",
      "properties": [
        {
          "abstract": true,
          "docs": {
            "deprecated": "well, yeah",
            "stability": "deprecated"
          },
          "immutable": true,
          "locationInModule": {
            "filename": "lib/stability.ts",
            "line": 79
          },
          "name": "readonlyProperty",
          "type": {
            "primitive": "string"
          }
        }
      ]
    },
    "jsii-calc.DerivedClassHasNoProperties.Base": {
      "assembly": "jsii-calc",
      "docs": {
        "stability": "experimental"
      },
      "fqn": "jsii-calc.DerivedClassHasNoProperties.Base",
      "initializer": {
        "docs": {
          "stability": "experimental"
        }
      },
      "kind": "class",
      "locationInModule": {
        "filename": "lib/compliance.ts",
        "line": 326
      },
      "name": "Base",
      "namespace": "DerivedClassHasNoProperties",
      "properties": [
        {
          "docs": {
            "stability": "experimental"
          },
          "locationInModule": {
            "filename": "lib/compliance.ts",
            "line": 327
          },
          "name": "prop",
          "type": {
            "primitive": "string"
          }
        }
      ]
    },
    "jsii-calc.DerivedClassHasNoProperties.Derived": {
      "assembly": "jsii-calc",
      "base": "jsii-calc.DerivedClassHasNoProperties.Base",
      "docs": {
        "stability": "experimental"
      },
      "fqn": "jsii-calc.DerivedClassHasNoProperties.Derived",
      "initializer": {
        "docs": {
          "stability": "experimental"
        }
      },
      "kind": "class",
      "locationInModule": {
        "filename": "lib/compliance.ts",
        "line": 330
      },
      "name": "Derived",
      "namespace": "DerivedClassHasNoProperties"
    },
    "jsii-calc.DerivedStruct": {
      "assembly": "jsii-calc",
      "datatype": true,
      "docs": {
        "stability": "experimental",
        "summary": "A struct which derives from another struct."
      },
      "fqn": "jsii-calc.DerivedStruct",
      "interfaces": [
        "@scope/jsii-calc-lib.MyFirstStruct"
      ],
      "kind": "interface",
      "locationInModule": {
        "filename": "lib/compliance.ts",
        "line": 541
      },
      "name": "DerivedStruct",
      "properties": [
        {
          "abstract": true,
          "docs": {
            "stability": "experimental"
          },
          "immutable": true,
          "locationInModule": {
            "filename": "lib/compliance.ts",
            "line": 547
          },
          "name": "anotherRequired",
          "type": {
            "primitive": "date"
          }
        },
        {
          "abstract": true,
          "docs": {
            "stability": "experimental"
          },
          "immutable": true,
          "locationInModule": {
            "filename": "lib/compliance.ts",
            "line": 546
          },
          "name": "bool",
          "type": {
            "primitive": "boolean"
          }
        },
        {
          "abstract": true,
          "docs": {
            "stability": "experimental",
            "summary": "An example of a non primitive property."
          },
          "immutable": true,
          "locationInModule": {
            "filename": "lib/compliance.ts",
            "line": 545
          },
          "name": "nonPrimitive",
          "type": {
            "fqn": "jsii-calc.DoubleTrouble"
          }
        },
        {
          "abstract": true,
          "docs": {
            "stability": "experimental",
            "summary": "This is optional."
          },
          "immutable": true,
          "locationInModule": {
            "filename": "lib/compliance.ts",
            "line": 553
          },
          "name": "anotherOptional",
          "optional": true,
          "type": {
            "collection": {
              "elementtype": {
                "fqn": "@scope/jsii-calc-lib.Value"
              },
              "kind": "map"
            }
          }
        },
        {
          "abstract": true,
          "docs": {
            "stability": "experimental"
          },
          "immutable": true,
          "locationInModule": {
            "filename": "lib/compliance.ts",
            "line": 549
          },
          "name": "optionalAny",
          "optional": true,
          "type": {
            "primitive": "any"
          }
        },
        {
          "abstract": true,
          "docs": {
            "stability": "experimental"
          },
          "immutable": true,
          "locationInModule": {
            "filename": "lib/compliance.ts",
            "line": 548
          },
          "name": "optionalArray",
          "optional": true,
          "type": {
            "collection": {
              "elementtype": {
                "primitive": "string"
              },
              "kind": "array"
            }
          }
        }
      ]
    },
    "jsii-calc.DiamondInheritanceBaseLevelStruct": {
      "assembly": "jsii-calc",
      "datatype": true,
      "docs": {
        "stability": "experimental"
      },
      "fqn": "jsii-calc.DiamondInheritanceBaseLevelStruct",
      "kind": "interface",
      "locationInModule": {
        "filename": "lib/compliance.ts",
        "line": 2026
      },
      "name": "DiamondInheritanceBaseLevelStruct",
      "properties": [
        {
          "abstract": true,
          "docs": {
            "stability": "experimental"
          },
          "immutable": true,
          "locationInModule": {
            "filename": "lib/compliance.ts",
            "line": 2027
          },
          "name": "baseLevelProperty",
          "type": {
            "primitive": "string"
          }
        }
      ]
    },
    "jsii-calc.DiamondInheritanceFirstMidLevelStruct": {
      "assembly": "jsii-calc",
      "datatype": true,
      "docs": {
        "stability": "experimental"
      },
      "fqn": "jsii-calc.DiamondInheritanceFirstMidLevelStruct",
      "interfaces": [
        "jsii-calc.DiamondInheritanceBaseLevelStruct"
      ],
      "kind": "interface",
      "locationInModule": {
        "filename": "lib/compliance.ts",
        "line": 2030
      },
      "name": "DiamondInheritanceFirstMidLevelStruct",
      "properties": [
        {
          "abstract": true,
          "docs": {
            "stability": "experimental"
          },
          "immutable": true,
          "locationInModule": {
            "filename": "lib/compliance.ts",
            "line": 2032
          },
          "name": "firstMidLevelProperty",
          "type": {
            "primitive": "string"
          }
        }
      ]
    },
    "jsii-calc.DiamondInheritanceSecondMidLevelStruct": {
      "assembly": "jsii-calc",
      "datatype": true,
      "docs": {
        "stability": "experimental"
      },
      "fqn": "jsii-calc.DiamondInheritanceSecondMidLevelStruct",
      "interfaces": [
        "jsii-calc.DiamondInheritanceBaseLevelStruct"
      ],
      "kind": "interface",
      "locationInModule": {
        "filename": "lib/compliance.ts",
        "line": 2035
      },
      "name": "DiamondInheritanceSecondMidLevelStruct",
      "properties": [
        {
          "abstract": true,
          "docs": {
            "stability": "experimental"
          },
          "immutable": true,
          "locationInModule": {
            "filename": "lib/compliance.ts",
            "line": 2037
          },
          "name": "secondMidLevelProperty",
          "type": {
            "primitive": "string"
          }
        }
      ]
    },
    "jsii-calc.DiamondInheritanceTopLevelStruct": {
      "assembly": "jsii-calc",
      "datatype": true,
      "docs": {
        "stability": "experimental"
      },
      "fqn": "jsii-calc.DiamondInheritanceTopLevelStruct",
      "interfaces": [
        "jsii-calc.DiamondInheritanceFirstMidLevelStruct",
        "jsii-calc.DiamondInheritanceSecondMidLevelStruct"
      ],
      "kind": "interface",
      "locationInModule": {
        "filename": "lib/compliance.ts",
        "line": 2040
      },
      "name": "DiamondInheritanceTopLevelStruct",
      "properties": [
        {
          "abstract": true,
          "docs": {
            "stability": "experimental"
          },
          "immutable": true,
          "locationInModule": {
            "filename": "lib/compliance.ts",
            "line": 2043
          },
          "name": "topLevelProperty",
          "type": {
            "primitive": "string"
          }
        }
      ]
    },
    "jsii-calc.DisappointingCollectionSource": {
      "assembly": "jsii-calc",
      "docs": {
        "remarks": "This source of collections is disappointing - it'll always give you nothing :(",
        "stability": "experimental",
        "summary": "Verifies that null/undefined can be returned for optional collections."
      },
      "fqn": "jsii-calc.DisappointingCollectionSource",
      "kind": "class",
      "locationInModule": {
        "filename": "lib/compliance.ts",
        "line": 2530
      },
      "name": "DisappointingCollectionSource",
      "properties": [
        {
          "const": true,
          "docs": {
            "remarks": "(Nah, just a billion dollars mistake!)",
            "stability": "experimental",
            "summary": "Some List of strings, maybe?"
          },
          "immutable": true,
          "locationInModule": {
            "filename": "lib/compliance.ts",
            "line": 2532
          },
          "name": "maybeList",
          "optional": true,
          "static": true,
          "type": {
            "collection": {
              "elementtype": {
                "primitive": "string"
              },
              "kind": "array"
            }
          }
        },
        {
          "const": true,
          "docs": {
            "remarks": "(Nah, just a billion dollars mistake!)",
            "stability": "experimental",
            "summary": "Some Map of strings to numbers, maybe?"
          },
          "immutable": true,
          "locationInModule": {
            "filename": "lib/compliance.ts",
            "line": 2534
          },
          "name": "maybeMap",
          "optional": true,
          "static": true,
          "type": {
            "collection": {
              "elementtype": {
                "primitive": "number"
              },
              "kind": "map"
            }
          }
        }
      ]
    },
    "jsii-calc.DoNotOverridePrivates": {
      "assembly": "jsii-calc",
      "docs": {
        "stability": "experimental"
      },
      "fqn": "jsii-calc.DoNotOverridePrivates",
      "initializer": {
        "docs": {
          "stability": "experimental"
        }
      },
      "kind": "class",
      "locationInModule": {
        "filename": "lib/compliance.ts",
        "line": 1297
      },
      "methods": [
        {
          "docs": {
            "stability": "experimental"
          },
          "locationInModule": {
            "filename": "lib/compliance.ts",
            "line": 1312
          },
          "name": "changePrivatePropertyValue",
          "parameters": [
            {
              "name": "newValue",
              "type": {
                "primitive": "string"
              }
            }
          ]
        },
        {
          "docs": {
            "stability": "experimental"
          },
          "locationInModule": {
            "filename": "lib/compliance.ts",
            "line": 1304
          },
          "name": "privateMethodValue",
          "returns": {
            "type": {
              "primitive": "string"
            }
          }
        },
        {
          "docs": {
            "stability": "experimental"
          },
          "locationInModule": {
            "filename": "lib/compliance.ts",
            "line": 1308
          },
          "name": "privatePropertyValue",
          "returns": {
            "type": {
              "primitive": "string"
            }
          }
        }
      ],
      "name": "DoNotOverridePrivates"
    },
    "jsii-calc.DoNotRecognizeAnyAsOptional": {
      "assembly": "jsii-calc",
      "docs": {
        "stability": "experimental",
        "summary": "jsii#284: do not recognize \"any\" as an optional argument."
      },
      "fqn": "jsii-calc.DoNotRecognizeAnyAsOptional",
      "initializer": {
        "docs": {
          "stability": "experimental"
        }
      },
      "kind": "class",
      "locationInModule": {
        "filename": "lib/compliance.ts",
        "line": 1353
      },
      "methods": [
        {
          "docs": {
            "stability": "experimental"
          },
          "locationInModule": {
            "filename": "lib/compliance.ts",
            "line": 1354
          },
          "name": "method",
          "parameters": [
            {
              "name": "_requiredAny",
              "type": {
                "primitive": "any"
              }
            },
            {
              "name": "_optionalAny",
              "optional": true,
              "type": {
                "primitive": "any"
              }
            },
            {
              "name": "_optionalString",
              "optional": true,
              "type": {
                "primitive": "string"
              }
            }
          ]
        }
      ],
      "name": "DoNotRecognizeAnyAsOptional"
    },
    "jsii-calc.DocumentedClass": {
      "assembly": "jsii-calc",
      "docs": {
        "remarks": "This is the meat of the TSDoc comment. It may contain\nmultiple lines and multiple paragraphs.\n\nMultiple paragraphs are separated by an empty line.",
        "stability": "stable",
        "summary": "Here's the first line of the TSDoc comment."
      },
      "fqn": "jsii-calc.DocumentedClass",
      "initializer": {
        "docs": {
          "stability": "experimental"
        }
      },
      "kind": "class",
      "locationInModule": {
        "filename": "lib/documented.ts",
        "line": 11
      },
      "methods": [
        {
          "docs": {
            "remarks": "This will print out a friendly greeting intended for\nthe indicated person.",
            "returns": "A number that everyone knows very well",
            "stability": "stable",
            "summary": "Greet the indicated person."
          },
          "locationInModule": {
            "filename": "lib/documented.ts",
            "line": 21
          },
          "name": "greet",
          "parameters": [
            {
              "docs": {
                "summary": "The person to be greeted."
              },
              "name": "greetee",
              "optional": true,
              "type": {
                "fqn": "jsii-calc.Greetee"
              }
            }
          ],
          "returns": {
            "type": {
              "primitive": "number"
            }
          }
        },
        {
          "docs": {
            "stability": "experimental",
            "summary": "Say ¡Hola!"
          },
          "locationInModule": {
            "filename": "lib/documented.ts",
            "line": 31
          },
          "name": "hola"
        }
      ],
      "name": "DocumentedClass"
    },
    "jsii-calc.DontComplainAboutVariadicAfterOptional": {
      "assembly": "jsii-calc",
      "docs": {
        "stability": "experimental"
      },
      "fqn": "jsii-calc.DontComplainAboutVariadicAfterOptional",
      "initializer": {
        "docs": {
          "stability": "experimental"
        }
      },
      "kind": "class",
      "locationInModule": {
        "filename": "lib/compliance.ts",
        "line": 1430
      },
      "methods": [
        {
          "docs": {
            "stability": "experimental"
          },
          "locationInModule": {
            "filename": "lib/compliance.ts",
            "line": 1431
          },
          "name": "optionalAndVariadic",
          "parameters": [
            {
              "name": "optional",
              "optional": true,
              "type": {
                "primitive": "string"
              }
            },
            {
              "name": "things",
              "type": {
                "primitive": "string"
              },
              "variadic": true
            }
          ],
          "returns": {
            "type": {
              "primitive": "string"
            }
          },
          "variadic": true
        }
      ],
      "name": "DontComplainAboutVariadicAfterOptional"
    },
    "jsii-calc.DoubleTrouble": {
      "assembly": "jsii-calc",
      "docs": {
        "stability": "experimental"
      },
      "fqn": "jsii-calc.DoubleTrouble",
      "initializer": {
        "docs": {
          "stability": "experimental"
        }
      },
      "interfaces": [
        "jsii-calc.IFriendlyRandomGenerator"
      ],
      "kind": "class",
      "locationInModule": {
        "filename": "lib/compliance.ts",
        "line": 485
      },
      "methods": [
        {
          "docs": {
            "stability": "experimental",
            "summary": "Say hello!"
          },
          "locationInModule": {
            "filename": "lib/compliance.ts",
            "line": 490
          },
          "name": "hello",
          "overrides": "@scope/jsii-calc-lib.IFriendly",
          "returns": {
            "type": {
              "primitive": "string"
            }
          }
        },
        {
          "docs": {
            "stability": "experimental",
            "summary": "Returns another random number."
          },
          "locationInModule": {
            "filename": "lib/compliance.ts",
            "line": 486
          },
          "name": "next",
          "overrides": "jsii-calc.IRandomNumberGenerator",
          "returns": {
            "type": {
              "primitive": "number"
            }
          }
        }
      ],
      "name": "DoubleTrouble"
    },
    "jsii-calc.EnumDispenser": {
      "assembly": "jsii-calc",
      "docs": {
        "stability": "experimental"
      },
      "fqn": "jsii-calc.EnumDispenser",
      "kind": "class",
      "locationInModule": {
        "filename": "lib/compliance.ts",
        "line": 45
      },
      "methods": [
        {
          "docs": {
            "stability": "experimental"
          },
          "locationInModule": {
            "filename": "lib/compliance.ts",
            "line": 51
          },
          "name": "randomIntegerLikeEnum",
          "returns": {
            "type": {
              "fqn": "jsii-calc.AllTypesEnum"
            }
          },
          "static": true
        },
        {
          "docs": {
            "stability": "experimental"
          },
          "locationInModule": {
            "filename": "lib/compliance.ts",
            "line": 46
          },
          "name": "randomStringLikeEnum",
          "returns": {
            "type": {
              "fqn": "jsii-calc.StringEnum"
            }
          },
          "static": true
        }
      ],
      "name": "EnumDispenser"
    },
    "jsii-calc.EraseUndefinedHashValues": {
      "assembly": "jsii-calc",
      "docs": {
        "stability": "experimental"
      },
      "fqn": "jsii-calc.EraseUndefinedHashValues",
      "initializer": {
        "docs": {
          "stability": "experimental"
        }
      },
      "kind": "class",
      "locationInModule": {
        "filename": "lib/compliance.ts",
        "line": 1643
      },
      "methods": [
        {
          "docs": {
            "remarks": "Used to check that undefined/null hash values\nare being erased when sending values from native code to JS.",
            "stability": "experimental",
            "summary": "Returns `true` if `key` is defined in `opts`."
          },
          "locationInModule": {
            "filename": "lib/compliance.ts",
            "line": 1648
          },
          "name": "doesKeyExist",
          "parameters": [
            {
              "name": "opts",
              "type": {
                "fqn": "jsii-calc.EraseUndefinedHashValuesOptions"
              }
            },
            {
              "name": "key",
              "type": {
                "primitive": "string"
              }
            }
          ],
          "returns": {
            "type": {
              "primitive": "boolean"
            }
          },
          "static": true
        },
        {
          "docs": {
            "stability": "experimental",
            "summary": "We expect \"prop1\" to be erased."
          },
          "locationInModule": {
            "filename": "lib/compliance.ts",
            "line": 1668
          },
          "name": "prop1IsNull",
          "returns": {
            "type": {
              "collection": {
                "elementtype": {
                  "primitive": "any"
                },
                "kind": "map"
              }
            }
          },
          "static": true
        },
        {
          "docs": {
            "stability": "experimental",
            "summary": "We expect \"prop2\" to be erased."
          },
          "locationInModule": {
            "filename": "lib/compliance.ts",
            "line": 1658
          },
          "name": "prop2IsUndefined",
          "returns": {
            "type": {
              "collection": {
                "elementtype": {
                  "primitive": "any"
                },
                "kind": "map"
              }
            }
          },
          "static": true
        }
      ],
      "name": "EraseUndefinedHashValues"
    },
    "jsii-calc.EraseUndefinedHashValuesOptions": {
      "assembly": "jsii-calc",
      "datatype": true,
      "docs": {
        "stability": "experimental"
      },
      "fqn": "jsii-calc.EraseUndefinedHashValuesOptions",
      "kind": "interface",
      "locationInModule": {
        "filename": "lib/compliance.ts",
        "line": 1638
      },
      "name": "EraseUndefinedHashValuesOptions",
      "properties": [
        {
          "abstract": true,
          "docs": {
            "stability": "experimental"
          },
          "immutable": true,
          "locationInModule": {
            "filename": "lib/compliance.ts",
            "line": 1639
          },
          "name": "option1",
          "optional": true,
          "type": {
            "primitive": "string"
          }
        },
        {
          "abstract": true,
          "docs": {
            "stability": "experimental"
          },
          "immutable": true,
          "locationInModule": {
            "filename": "lib/compliance.ts",
            "line": 1640
          },
          "name": "option2",
          "optional": true,
          "type": {
            "primitive": "string"
          }
        }
      ]
    },
    "jsii-calc.ExperimentalClass": {
      "assembly": "jsii-calc",
      "docs": {
        "stability": "experimental"
      },
      "fqn": "jsii-calc.ExperimentalClass",
      "initializer": {
        "docs": {
          "stability": "experimental"
        },
        "locationInModule": {
          "filename": "lib/stability.ts",
          "line": 22
        },
        "parameters": [
          {
            "name": "readonlyString",
            "type": {
              "primitive": "string"
            }
          },
          {
            "name": "mutableNumber",
            "optional": true,
            "type": {
              "primitive": "number"
            }
          }
        ]
      },
      "kind": "class",
      "locationInModule": {
        "filename": "lib/stability.ts",
        "line": 16
      },
      "methods": [
        {
          "docs": {
            "stability": "experimental"
          },
          "locationInModule": {
            "filename": "lib/stability.ts",
            "line": 28
          },
          "name": "method"
        }
      ],
      "name": "ExperimentalClass",
      "properties": [
        {
          "docs": {
            "stability": "experimental"
          },
          "immutable": true,
          "locationInModule": {
            "filename": "lib/stability.ts",
            "line": 18
          },
          "name": "readonlyProperty",
          "type": {
            "primitive": "string"
          }
        },
        {
          "docs": {
            "stability": "experimental"
          },
          "locationInModule": {
            "filename": "lib/stability.ts",
            "line": 20
          },
          "name": "mutableProperty",
          "optional": true,
          "type": {
            "primitive": "number"
          }
        }
      ]
    },
    "jsii-calc.ExperimentalEnum": {
      "assembly": "jsii-calc",
      "docs": {
        "stability": "experimental"
      },
      "fqn": "jsii-calc.ExperimentalEnum",
      "kind": "enum",
      "locationInModule": {
        "filename": "lib/stability.ts",
        "line": 33
      },
      "members": [
        {
          "docs": {
            "stability": "experimental"
          },
          "name": "OPTION_A"
        },
        {
          "docs": {
            "stability": "experimental"
          },
          "name": "OPTION_B"
        }
      ],
      "name": "ExperimentalEnum"
    },
    "jsii-calc.ExperimentalStruct": {
      "assembly": "jsii-calc",
      "datatype": true,
      "docs": {
        "stability": "experimental"
      },
      "fqn": "jsii-calc.ExperimentalStruct",
      "kind": "interface",
      "locationInModule": {
        "filename": "lib/stability.ts",
        "line": 4
      },
      "name": "ExperimentalStruct",
      "properties": [
        {
          "abstract": true,
          "docs": {
            "stability": "experimental"
          },
          "immutable": true,
          "locationInModule": {
            "filename": "lib/stability.ts",
            "line": 6
          },
          "name": "readonlyProperty",
          "type": {
            "primitive": "string"
          }
        }
      ]
    },
    "jsii-calc.ExportedBaseClass": {
      "assembly": "jsii-calc",
      "docs": {
        "stability": "experimental"
      },
      "fqn": "jsii-calc.ExportedBaseClass",
      "initializer": {
        "docs": {
          "stability": "experimental"
        },
        "locationInModule": {
          "filename": "lib/compliance.ts",
          "line": 1516
        },
        "parameters": [
          {
            "name": "success",
            "type": {
              "primitive": "boolean"
            }
          }
        ]
      },
      "kind": "class",
      "locationInModule": {
        "filename": "lib/compliance.ts",
        "line": 1515
      },
      "name": "ExportedBaseClass",
      "properties": [
        {
          "docs": {
            "stability": "experimental"
          },
          "immutable": true,
          "locationInModule": {
            "filename": "lib/compliance.ts",
            "line": 1516
          },
          "name": "success",
          "type": {
            "primitive": "boolean"
          }
        }
      ]
    },
    "jsii-calc.ExtendsInternalInterface": {
      "assembly": "jsii-calc",
      "datatype": true,
      "docs": {
        "stability": "experimental"
      },
      "fqn": "jsii-calc.ExtendsInternalInterface",
      "kind": "interface",
      "locationInModule": {
        "filename": "lib/compliance.ts",
        "line": 1757
      },
      "name": "ExtendsInternalInterface",
      "properties": [
        {
          "abstract": true,
          "docs": {
            "stability": "experimental"
          },
          "immutable": true,
          "locationInModule": {
            "filename": "lib/compliance.ts",
            "line": 1758
          },
          "name": "boom",
          "type": {
            "primitive": "boolean"
          }
        },
        {
          "abstract": true,
          "docs": {
            "stability": "experimental"
          },
          "immutable": true,
          "locationInModule": {
            "filename": "lib/compliance.ts",
            "line": 1698
          },
          "name": "prop",
          "type": {
            "primitive": "string"
          }
        }
      ]
    },
    "jsii-calc.ExternalClass": {
      "assembly": "jsii-calc",
      "docs": {
        "custom": {
          "external": "true"
        },
        "stability": "experimental"
      },
      "fqn": "jsii-calc.ExternalClass",
      "initializer": {
        "docs": {
          "custom": {
            "external": "true"
          },
          "stability": "experimental"
        },
        "locationInModule": {
          "filename": "lib/stability.ts",
          "line": 131
        },
        "parameters": [
          {
            "name": "readonlyString",
            "type": {
              "primitive": "string"
            }
          },
          {
            "name": "mutableNumber",
            "optional": true,
            "type": {
              "primitive": "number"
            }
          }
        ]
      },
      "kind": "class",
      "locationInModule": {
        "filename": "lib/stability.ts",
        "line": 125
      },
      "methods": [
        {
          "docs": {
            "custom": {
              "external": "true"
            },
            "stability": "experimental"
          },
          "locationInModule": {
            "filename": "lib/stability.ts",
            "line": 136
          },
          "name": "method"
        }
      ],
      "name": "ExternalClass",
      "properties": [
        {
          "docs": {
            "custom": {
              "external": "true"
            },
            "stability": "experimental"
          },
          "immutable": true,
          "locationInModule": {
            "filename": "lib/stability.ts",
            "line": 127
          },
          "name": "readonlyProperty",
          "type": {
            "primitive": "string"
          }
        },
        {
          "docs": {
            "custom": {
              "external": "true"
            },
            "stability": "experimental"
          },
          "locationInModule": {
            "filename": "lib/stability.ts",
            "line": 129
          },
          "name": "mutableProperty",
          "optional": true,
          "type": {
            "primitive": "number"
          }
        }
      ]
    },
    "jsii-calc.ExternalEnum": {
      "assembly": "jsii-calc",
      "docs": {
        "custom": {
          "external": "true"
        },
        "stability": "experimental"
      },
      "fqn": "jsii-calc.ExternalEnum",
      "kind": "enum",
      "locationInModule": {
        "filename": "lib/stability.ts",
        "line": 141
      },
      "members": [
        {
          "docs": {
            "custom": {
              "external": "true"
            },
            "stability": "experimental"
          },
          "name": "OPTION_A"
        },
        {
          "docs": {
            "custom": {
              "external": "true"
            },
            "stability": "experimental"
          },
          "name": "OPTION_B"
        }
      ],
      "name": "ExternalEnum"
    },
    "jsii-calc.ExternalStruct": {
      "assembly": "jsii-calc",
      "datatype": true,
      "docs": {
        "custom": {
          "external": "true"
        },
        "stability": "experimental"
      },
      "fqn": "jsii-calc.ExternalStruct",
      "kind": "interface",
      "locationInModule": {
        "filename": "lib/stability.ts",
        "line": 113
      },
      "name": "ExternalStruct",
      "properties": [
        {
          "abstract": true,
          "docs": {
            "custom": {
              "external": "true"
            },
            "stability": "experimental"
          },
          "immutable": true,
          "locationInModule": {
            "filename": "lib/stability.ts",
            "line": 115
          },
          "name": "readonlyProperty",
          "type": {
            "primitive": "string"
          }
        }
      ]
    },
    "jsii-calc.GiveMeStructs": {
      "assembly": "jsii-calc",
      "docs": {
        "stability": "experimental"
      },
      "fqn": "jsii-calc.GiveMeStructs",
      "initializer": {
        "docs": {
          "stability": "experimental"
        }
      },
      "kind": "class",
      "locationInModule": {
        "filename": "lib/compliance.ts",
        "line": 556
      },
      "methods": [
        {
          "docs": {
            "stability": "experimental",
            "summary": "Accepts a struct of type DerivedStruct and returns a struct of type FirstStruct."
          },
          "locationInModule": {
            "filename": "lib/compliance.ts",
            "line": 574
          },
          "name": "derivedToFirst",
          "parameters": [
            {
              "name": "derived",
              "type": {
                "fqn": "jsii-calc.DerivedStruct"
              }
            }
          ],
          "returns": {
            "type": {
              "fqn": "@scope/jsii-calc-lib.MyFirstStruct"
            }
          }
        },
        {
          "docs": {
            "stability": "experimental",
            "summary": "Returns the boolean from a DerivedStruct struct."
          },
          "locationInModule": {
            "filename": "lib/compliance.ts",
            "line": 567
          },
          "name": "readDerivedNonPrimitive",
          "parameters": [
            {
              "name": "derived",
              "type": {
                "fqn": "jsii-calc.DerivedStruct"
              }
            }
          ],
          "returns": {
            "type": {
              "fqn": "jsii-calc.DoubleTrouble"
            }
          }
        },
        {
          "docs": {
            "stability": "experimental",
            "summary": "Returns the \"anumber\" from a MyFirstStruct struct;"
          },
          "locationInModule": {
            "filename": "lib/compliance.ts",
            "line": 560
          },
          "name": "readFirstNumber",
          "parameters": [
            {
              "name": "first",
              "type": {
                "fqn": "@scope/jsii-calc-lib.MyFirstStruct"
              }
            }
          ],
          "returns": {
            "type": {
              "primitive": "number"
            }
          }
        }
      ],
      "name": "GiveMeStructs",
      "properties": [
        {
          "docs": {
            "stability": "experimental"
          },
          "immutable": true,
          "locationInModule": {
            "filename": "lib/compliance.ts",
            "line": 578
          },
          "name": "structLiteral",
          "type": {
            "fqn": "@scope/jsii-calc-lib.StructWithOnlyOptionals"
          }
        }
      ]
    },
    "jsii-calc.Greetee": {
      "assembly": "jsii-calc",
      "datatype": true,
      "docs": {
        "stability": "experimental",
        "summary": "These are some arguments you can pass to a method."
      },
      "fqn": "jsii-calc.Greetee",
      "kind": "interface",
      "locationInModule": {
        "filename": "lib/documented.ts",
        "line": 39
      },
      "name": "Greetee",
      "properties": [
        {
          "abstract": true,
          "docs": {
            "default": "world",
            "stability": "experimental",
            "summary": "The name of the greetee."
          },
          "immutable": true,
          "locationInModule": {
            "filename": "lib/documented.ts",
            "line": 45
          },
          "name": "name",
          "optional": true,
          "type": {
            "primitive": "string"
          }
        }
      ]
    },
    "jsii-calc.GreetingAugmenter": {
      "assembly": "jsii-calc",
      "docs": {
        "stability": "experimental"
      },
      "fqn": "jsii-calc.GreetingAugmenter",
      "initializer": {
        "docs": {
          "stability": "experimental"
        }
      },
      "kind": "class",
      "locationInModule": {
        "filename": "lib/compliance.ts",
        "line": 532
      },
      "methods": [
        {
          "docs": {
            "stability": "experimental"
          },
          "locationInModule": {
            "filename": "lib/compliance.ts",
            "line": 533
          },
          "name": "betterGreeting",
          "parameters": [
            {
              "name": "friendly",
              "type": {
                "fqn": "@scope/jsii-calc-lib.IFriendly"
              }
            }
          ],
          "returns": {
            "type": {
              "primitive": "string"
            }
          }
        }
      ],
      "name": "GreetingAugmenter"
    },
    "jsii-calc.IAnonymousImplementationProvider": {
      "assembly": "jsii-calc",
      "docs": {
        "stability": "experimental",
        "summary": "We can return an anonymous interface implementation from an override without losing the interface declarations."
      },
      "fqn": "jsii-calc.IAnonymousImplementationProvider",
      "kind": "interface",
      "locationInModule": {
        "filename": "lib/compliance.ts",
        "line": 2208
      },
      "methods": [
        {
          "abstract": true,
          "docs": {
            "stability": "experimental"
          },
          "locationInModule": {
            "filename": "lib/compliance.ts",
            "line": 2210
          },
          "name": "provideAsClass",
          "returns": {
            "type": {
              "fqn": "jsii-calc.Implementation"
            }
          }
        },
        {
          "abstract": true,
          "docs": {
            "stability": "experimental"
          },
          "locationInModule": {
            "filename": "lib/compliance.ts",
            "line": 2209
          },
          "name": "provideAsInterface",
          "returns": {
            "type": {
              "fqn": "jsii-calc.IAnonymouslyImplementMe"
            }
          }
        }
      ],
      "name": "IAnonymousImplementationProvider"
    },
    "jsii-calc.IAnonymouslyImplementMe": {
      "assembly": "jsii-calc",
      "docs": {
        "stability": "experimental"
      },
      "fqn": "jsii-calc.IAnonymouslyImplementMe",
      "kind": "interface",
      "locationInModule": {
        "filename": "lib/compliance.ts",
        "line": 2227
      },
      "methods": [
        {
          "abstract": true,
          "docs": {
            "stability": "experimental"
          },
          "locationInModule": {
            "filename": "lib/compliance.ts",
            "line": 2229
          },
          "name": "verb",
          "returns": {
            "type": {
              "primitive": "string"
            }
          }
        }
      ],
      "name": "IAnonymouslyImplementMe",
      "properties": [
        {
          "abstract": true,
          "docs": {
            "stability": "experimental"
          },
          "immutable": true,
          "locationInModule": {
            "filename": "lib/compliance.ts",
            "line": 2228
          },
          "name": "value",
          "type": {
            "primitive": "number"
          }
        }
      ]
    },
    "jsii-calc.IAnotherPublicInterface": {
      "assembly": "jsii-calc",
      "docs": {
        "stability": "experimental"
      },
      "fqn": "jsii-calc.IAnotherPublicInterface",
      "kind": "interface",
      "locationInModule": {
        "filename": "lib/compliance.ts",
        "line": 1778
      },
      "name": "IAnotherPublicInterface",
      "properties": [
        {
          "abstract": true,
          "docs": {
            "stability": "experimental"
          },
          "locationInModule": {
            "filename": "lib/compliance.ts",
            "line": 1779
          },
          "name": "a",
          "type": {
            "primitive": "string"
          }
        }
      ]
    },
    "jsii-calc.IBell": {
      "assembly": "jsii-calc",
      "docs": {
        "stability": "experimental"
      },
      "fqn": "jsii-calc.IBell",
      "kind": "interface",
      "locationInModule": {
        "filename": "lib/compliance.ts",
        "line": 2417
      },
      "methods": [
        {
          "abstract": true,
          "docs": {
            "stability": "experimental"
          },
          "locationInModule": {
            "filename": "lib/compliance.ts",
            "line": 2418
          },
          "name": "ring"
        }
      ],
      "name": "IBell"
    },
    "jsii-calc.IBellRinger": {
      "assembly": "jsii-calc",
      "docs": {
        "stability": "experimental",
        "summary": "Takes the object parameter as an interface."
      },
      "fqn": "jsii-calc.IBellRinger",
      "kind": "interface",
      "locationInModule": {
        "filename": "lib/compliance.ts",
        "line": 2406
      },
      "methods": [
        {
          "abstract": true,
          "docs": {
            "stability": "experimental"
          },
          "locationInModule": {
            "filename": "lib/compliance.ts",
            "line": 2407
          },
          "name": "yourTurn",
          "parameters": [
            {
              "name": "bell",
              "type": {
                "fqn": "jsii-calc.IBell"
              }
            }
          ]
        }
      ],
      "name": "IBellRinger"
    },
    "jsii-calc.IConcreteBellRinger": {
      "assembly": "jsii-calc",
      "docs": {
        "stability": "experimental",
        "summary": "Takes the object parameter as a calss."
      },
      "fqn": "jsii-calc.IConcreteBellRinger",
      "kind": "interface",
      "locationInModule": {
        "filename": "lib/compliance.ts",
        "line": 2413
      },
      "methods": [
        {
          "abstract": true,
          "docs": {
            "stability": "experimental"
          },
          "locationInModule": {
            "filename": "lib/compliance.ts",
            "line": 2414
          },
          "name": "yourTurn",
          "parameters": [
            {
              "name": "bell",
              "type": {
                "fqn": "jsii-calc.Bell"
              }
            }
          ]
        }
      ],
      "name": "IConcreteBellRinger"
    },
    "jsii-calc.IDeprecatedInterface": {
      "assembly": "jsii-calc",
      "docs": {
        "deprecated": "useless interface",
        "stability": "deprecated"
      },
      "fqn": "jsii-calc.IDeprecatedInterface",
      "kind": "interface",
      "locationInModule": {
        "filename": "lib/stability.ts",
        "line": 82
      },
      "methods": [
        {
          "abstract": true,
          "docs": {
            "deprecated": "services no purpose",
            "stability": "deprecated"
          },
          "locationInModule": {
            "filename": "lib/stability.ts",
            "line": 86
          },
          "name": "method"
        }
      ],
      "name": "IDeprecatedInterface",
      "properties": [
        {
          "abstract": true,
          "docs": {
            "deprecated": "could be better",
            "stability": "deprecated"
          },
          "locationInModule": {
            "filename": "lib/stability.ts",
            "line": 84
          },
          "name": "mutableProperty",
          "optional": true,
          "type": {
            "primitive": "number"
          }
        }
      ]
    },
    "jsii-calc.IExperimentalInterface": {
      "assembly": "jsii-calc",
      "docs": {
        "stability": "experimental"
      },
      "fqn": "jsii-calc.IExperimentalInterface",
      "kind": "interface",
      "locationInModule": {
        "filename": "lib/stability.ts",
        "line": 9
      },
      "methods": [
        {
          "abstract": true,
          "docs": {
            "stability": "experimental"
          },
          "locationInModule": {
            "filename": "lib/stability.ts",
            "line": 13
          },
          "name": "method"
        }
      ],
      "name": "IExperimentalInterface",
      "properties": [
        {
          "abstract": true,
          "docs": {
            "stability": "experimental"
          },
          "locationInModule": {
            "filename": "lib/stability.ts",
            "line": 11
          },
          "name": "mutableProperty",
          "optional": true,
          "type": {
            "primitive": "number"
          }
        }
      ]
    },
    "jsii-calc.IExtendsPrivateInterface": {
      "assembly": "jsii-calc",
      "docs": {
        "stability": "experimental"
      },
      "fqn": "jsii-calc.IExtendsPrivateInterface",
      "kind": "interface",
      "locationInModule": {
        "filename": "lib/compliance.ts",
        "line": 1769
      },
      "name": "IExtendsPrivateInterface",
      "properties": [
        {
          "abstract": true,
          "docs": {
            "stability": "experimental"
          },
          "immutable": true,
          "locationInModule": {
            "filename": "lib/compliance.ts",
            "line": 1770
          },
          "name": "moreThings",
          "type": {
            "collection": {
              "elementtype": {
                "primitive": "string"
              },
              "kind": "array"
            }
          }
        },
        {
          "abstract": true,
          "docs": {
            "stability": "experimental"
          },
          "locationInModule": {
            "filename": "lib/compliance.ts",
            "line": 1754
          },
          "name": "private",
          "type": {
            "primitive": "string"
          }
        }
      ]
    },
    "jsii-calc.IExternalInterface": {
      "assembly": "jsii-calc",
      "docs": {
        "custom": {
          "external": "true"
        },
        "stability": "experimental"
      },
      "fqn": "jsii-calc.IExternalInterface",
      "kind": "interface",
      "locationInModule": {
        "filename": "lib/stability.ts",
        "line": 118
      },
      "methods": [
        {
          "abstract": true,
          "docs": {
            "custom": {
              "external": "true"
            },
            "stability": "experimental"
          },
          "locationInModule": {
            "filename": "lib/stability.ts",
            "line": 122
          },
          "name": "method"
        }
      ],
      "name": "IExternalInterface",
      "properties": [
        {
          "abstract": true,
          "docs": {
            "custom": {
              "external": "true"
            },
            "stability": "experimental"
          },
          "locationInModule": {
            "filename": "lib/stability.ts",
            "line": 120
          },
          "name": "mutableProperty",
          "optional": true,
          "type": {
            "primitive": "number"
          }
        }
      ]
    },
    "jsii-calc.IFriendlier": {
      "assembly": "jsii-calc",
      "docs": {
        "stability": "experimental",
        "summary": "Even friendlier classes can implement this interface."
      },
      "fqn": "jsii-calc.IFriendlier",
      "interfaces": [
        "@scope/jsii-calc-lib.IFriendly"
      ],
      "kind": "interface",
      "locationInModule": {
        "filename": "lib/calculator.ts",
        "line": 12
      },
      "methods": [
        {
          "abstract": true,
          "docs": {
            "stability": "experimental",
            "summary": "Say farewell."
          },
          "locationInModule": {
            "filename": "lib/calculator.ts",
            "line": 22
          },
          "name": "farewell",
          "returns": {
            "type": {
              "primitive": "string"
            }
          }
        },
        {
          "abstract": true,
          "docs": {
            "returns": "A goodbye blessing.",
            "stability": "experimental",
            "summary": "Say goodbye."
          },
          "locationInModule": {
            "filename": "lib/calculator.ts",
            "line": 17
          },
          "name": "goodbye",
          "returns": {
            "type": {
              "primitive": "string"
            }
          }
        }
      ],
      "name": "IFriendlier"
    },
    "jsii-calc.IFriendlyRandomGenerator": {
      "assembly": "jsii-calc",
      "docs": {
        "stability": "experimental"
      },
      "fqn": "jsii-calc.IFriendlyRandomGenerator",
      "interfaces": [
        "jsii-calc.IRandomNumberGenerator",
        "@scope/jsii-calc-lib.IFriendly"
      ],
      "kind": "interface",
      "locationInModule": {
        "filename": "lib/calculator.ts",
        "line": 36
      },
      "name": "IFriendlyRandomGenerator"
    },
    "jsii-calc.IInterfaceImplementedByAbstractClass": {
      "assembly": "jsii-calc",
      "docs": {
        "stability": "experimental",
        "summary": "awslabs/jsii#220 Abstract return type."
      },
      "fqn": "jsii-calc.IInterfaceImplementedByAbstractClass",
      "kind": "interface",
      "locationInModule": {
        "filename": "lib/compliance.ts",
        "line": 1242
      },
      "name": "IInterfaceImplementedByAbstractClass",
      "properties": [
        {
          "abstract": true,
          "docs": {
            "stability": "experimental"
          },
          "immutable": true,
          "locationInModule": {
            "filename": "lib/compliance.ts",
            "line": 1243
          },
          "name": "propFromInterface",
          "type": {
            "primitive": "string"
          }
        }
      ]
    },
    "jsii-calc.IInterfaceThatShouldNotBeADataType": {
      "assembly": "jsii-calc",
      "docs": {
        "stability": "experimental",
        "summary": "Even though this interface has only properties, it is disqualified from being a datatype because it inherits from an interface that is not a datatype."
      },
      "fqn": "jsii-calc.IInterfaceThatShouldNotBeADataType",
      "interfaces": [
        "jsii-calc.IInterfaceWithMethods"
      ],
      "kind": "interface",
      "locationInModule": {
        "filename": "lib/compliance.ts",
        "line": 1345
      },
      "name": "IInterfaceThatShouldNotBeADataType",
      "properties": [
        {
          "abstract": true,
          "docs": {
            "stability": "experimental"
          },
          "immutable": true,
          "locationInModule": {
            "filename": "lib/compliance.ts",
            "line": 1347
          },
          "name": "otherValue",
          "type": {
            "primitive": "string"
          }
        }
      ]
    },
    "jsii-calc.IInterfaceWithInternal": {
      "assembly": "jsii-calc",
      "docs": {
        "stability": "experimental"
      },
      "fqn": "jsii-calc.IInterfaceWithInternal",
      "kind": "interface",
      "locationInModule": {
        "filename": "lib/compliance.ts",
        "line": 1709
      },
      "methods": [
        {
          "abstract": true,
          "docs": {
            "stability": "experimental"
          },
          "locationInModule": {
            "filename": "lib/compliance.ts",
            "line": 1710
          },
          "name": "visible"
        }
      ],
      "name": "IInterfaceWithInternal"
    },
    "jsii-calc.IInterfaceWithMethods": {
      "assembly": "jsii-calc",
      "docs": {
        "stability": "experimental"
      },
      "fqn": "jsii-calc.IInterfaceWithMethods",
      "kind": "interface",
      "locationInModule": {
        "filename": "lib/compliance.ts",
        "line": 1335
      },
      "methods": [
        {
          "abstract": true,
          "docs": {
            "stability": "experimental"
          },
          "locationInModule": {
            "filename": "lib/compliance.ts",
            "line": 1338
          },
          "name": "doThings"
        }
      ],
      "name": "IInterfaceWithMethods",
      "properties": [
        {
          "abstract": true,
          "docs": {
            "stability": "experimental"
          },
          "immutable": true,
          "locationInModule": {
            "filename": "lib/compliance.ts",
            "line": 1336
          },
          "name": "value",
          "type": {
            "primitive": "string"
          }
        }
      ]
    },
    "jsii-calc.IInterfaceWithOptionalMethodArguments": {
      "assembly": "jsii-calc",
      "docs": {
        "stability": "experimental",
        "summary": "awslabs/jsii#175 Interface proxies (and builders) do not respect optional arguments in methods."
      },
      "fqn": "jsii-calc.IInterfaceWithOptionalMethodArguments",
      "kind": "interface",
      "locationInModule": {
        "filename": "lib/compliance.ts",
        "line": 1220
      },
      "methods": [
        {
          "abstract": true,
          "docs": {
            "stability": "experimental"
          },
          "locationInModule": {
            "filename": "lib/compliance.ts",
            "line": 1221
          },
          "name": "hello",
          "parameters": [
            {
              "name": "arg1",
              "type": {
                "primitive": "string"
              }
            },
            {
              "name": "arg2",
              "optional": true,
              "type": {
                "primitive": "number"
              }
            }
          ]
        }
      ],
      "name": "IInterfaceWithOptionalMethodArguments"
    },
    "jsii-calc.IInterfaceWithProperties": {
      "assembly": "jsii-calc",
      "docs": {
        "stability": "experimental"
      },
      "fqn": "jsii-calc.IInterfaceWithProperties",
      "kind": "interface",
      "locationInModule": {
        "filename": "lib/compliance.ts",
        "line": 586
      },
      "name": "IInterfaceWithProperties",
      "properties": [
        {
          "abstract": true,
          "docs": {
            "stability": "experimental"
          },
          "immutable": true,
          "locationInModule": {
            "filename": "lib/compliance.ts",
            "line": 587
          },
          "name": "readOnlyString",
          "type": {
            "primitive": "string"
          }
        },
        {
          "abstract": true,
          "docs": {
            "stability": "experimental"
          },
          "locationInModule": {
            "filename": "lib/compliance.ts",
            "line": 588
          },
          "name": "readWriteString",
          "type": {
            "primitive": "string"
          }
        }
      ]
    },
    "jsii-calc.IInterfaceWithPropertiesExtension": {
      "assembly": "jsii-calc",
      "docs": {
        "stability": "experimental"
      },
      "fqn": "jsii-calc.IInterfaceWithPropertiesExtension",
      "interfaces": [
        "jsii-calc.IInterfaceWithProperties"
      ],
      "kind": "interface",
      "locationInModule": {
        "filename": "lib/compliance.ts",
        "line": 591
      },
      "name": "IInterfaceWithPropertiesExtension",
      "properties": [
        {
          "abstract": true,
          "docs": {
            "stability": "experimental"
          },
          "locationInModule": {
            "filename": "lib/compliance.ts",
            "line": 593
          },
          "name": "foo",
          "type": {
            "primitive": "number"
          }
        }
      ]
    },
    "jsii-calc.IJSII417Derived": {
      "assembly": "jsii-calc",
      "docs": {
        "stability": "experimental"
      },
      "fqn": "jsii-calc.IJSII417Derived",
      "interfaces": [
        "jsii-calc.IJSII417PublicBaseOfBase"
      ],
      "kind": "interface",
      "locationInModule": {
        "filename": "lib/erasures.ts",
        "line": 43
      },
      "methods": [
        {
          "abstract": true,
          "docs": {
            "stability": "experimental"
          },
          "locationInModule": {
            "filename": "lib/erasures.ts",
            "line": 41
          },
          "name": "bar"
        },
        {
          "abstract": true,
          "docs": {
            "stability": "experimental"
          },
          "locationInModule": {
            "filename": "lib/erasures.ts",
            "line": 44
          },
          "name": "baz"
        }
      ],
      "name": "IJSII417Derived",
      "properties": [
        {
          "abstract": true,
          "docs": {
            "stability": "experimental"
          },
          "immutable": true,
          "locationInModule": {
            "filename": "lib/erasures.ts",
            "line": 40
          },
          "name": "property",
          "type": {
            "primitive": "string"
          }
        }
      ]
    },
    "jsii-calc.IJSII417PublicBaseOfBase": {
      "assembly": "jsii-calc",
      "docs": {
        "stability": "experimental"
      },
      "fqn": "jsii-calc.IJSII417PublicBaseOfBase",
      "kind": "interface",
      "locationInModule": {
        "filename": "lib/erasures.ts",
        "line": 36
      },
      "methods": [
        {
          "abstract": true,
          "docs": {
            "stability": "experimental"
          },
          "locationInModule": {
            "filename": "lib/erasures.ts",
            "line": 37
          },
          "name": "foo"
        }
      ],
      "name": "IJSII417PublicBaseOfBase",
      "properties": [
        {
          "abstract": true,
          "docs": {
            "stability": "experimental"
          },
          "immutable": true,
          "locationInModule": {
            "filename": "lib/erasures.ts",
            "line": 34
          },
          "name": "hasRoot",
          "type": {
            "primitive": "boolean"
          }
        }
      ]
    },
    "jsii-calc.IJsii487External": {
      "assembly": "jsii-calc",
      "docs": {
        "stability": "experimental"
      },
      "fqn": "jsii-calc.IJsii487External",
      "kind": "interface",
      "locationInModule": {
        "filename": "lib/erasures.ts",
        "line": 52
      },
      "name": "IJsii487External"
    },
    "jsii-calc.IJsii487External2": {
      "assembly": "jsii-calc",
      "docs": {
        "stability": "experimental"
      },
      "fqn": "jsii-calc.IJsii487External2",
      "kind": "interface",
      "locationInModule": {
        "filename": "lib/erasures.ts",
        "line": 54
      },
      "name": "IJsii487External2"
    },
    "jsii-calc.IJsii496": {
      "assembly": "jsii-calc",
      "docs": {
        "stability": "experimental"
      },
      "fqn": "jsii-calc.IJsii496",
      "kind": "interface",
      "locationInModule": {
        "filename": "lib/erasures.ts",
        "line": 64
      },
      "name": "IJsii496"
    },
    "jsii-calc.IMutableObjectLiteral": {
      "assembly": "jsii-calc",
      "docs": {
        "stability": "experimental"
      },
      "fqn": "jsii-calc.IMutableObjectLiteral",
      "kind": "interface",
      "locationInModule": {
        "filename": "lib/compliance.ts",
        "line": 1289
      },
      "name": "IMutableObjectLiteral",
      "properties": [
        {
          "abstract": true,
          "docs": {
            "stability": "experimental"
          },
          "locationInModule": {
            "filename": "lib/compliance.ts",
            "line": 1290
          },
          "name": "value",
          "type": {
            "primitive": "string"
          }
        }
      ]
    },
    "jsii-calc.INonInternalInterface": {
      "assembly": "jsii-calc",
      "docs": {
        "stability": "experimental"
      },
      "fqn": "jsii-calc.INonInternalInterface",
      "interfaces": [
        "jsii-calc.IAnotherPublicInterface"
      ],
      "kind": "interface",
      "locationInModule": {
        "filename": "lib/compliance.ts",
        "line": 1787
      },
      "name": "INonInternalInterface",
      "properties": [
        {
          "abstract": true,
          "docs": {
            "stability": "experimental"
          },
          "locationInModule": {
            "filename": "lib/compliance.ts",
            "line": 1784
          },
          "name": "b",
          "type": {
            "primitive": "string"
          }
        },
        {
          "abstract": true,
          "docs": {
            "stability": "experimental"
          },
          "locationInModule": {
            "filename": "lib/compliance.ts",
            "line": 1788
          },
          "name": "c",
          "type": {
            "primitive": "string"
          }
        }
      ]
    },
    "jsii-calc.IObjectWithProperty": {
      "assembly": "jsii-calc",
      "docs": {
        "stability": "experimental",
        "summary": "Make sure that setters are properly called on objects with interfaces."
      },
      "fqn": "jsii-calc.IObjectWithProperty",
      "kind": "interface",
      "locationInModule": {
        "filename": "lib/compliance.ts",
        "line": 2542
      },
      "methods": [
        {
          "abstract": true,
          "docs": {
            "stability": "experimental"
          },
          "locationInModule": {
            "filename": "lib/compliance.ts",
            "line": 2544
          },
          "name": "wasSet",
          "returns": {
            "type": {
              "primitive": "boolean"
            }
          }
        }
      ],
      "name": "IObjectWithProperty",
      "properties": [
        {
          "abstract": true,
          "docs": {
            "stability": "experimental"
          },
          "locationInModule": {
            "filename": "lib/compliance.ts",
            "line": 2543
          },
          "name": "property",
          "type": {
            "primitive": "string"
          }
        }
      ]
    },
    "jsii-calc.IOptionalMethod": {
      "assembly": "jsii-calc",
      "docs": {
        "stability": "experimental",
        "summary": "Checks that optional result from interface method code generates correctly."
      },
      "fqn": "jsii-calc.IOptionalMethod",
      "kind": "interface",
      "locationInModule": {
        "filename": "lib/compliance.ts",
        "line": 2731
      },
      "methods": [
        {
          "abstract": true,
          "docs": {
            "stability": "experimental"
          },
          "locationInModule": {
            "filename": "lib/compliance.ts",
            "line": 2732
          },
          "name": "optional",
          "returns": {
            "optional": true,
            "type": {
              "primitive": "string"
            }
          }
        }
      ],
      "name": "IOptionalMethod"
    },
    "jsii-calc.IPrivatelyImplemented": {
      "assembly": "jsii-calc",
      "docs": {
        "stability": "experimental"
      },
      "fqn": "jsii-calc.IPrivatelyImplemented",
      "kind": "interface",
      "locationInModule": {
        "filename": "lib/compliance.ts",
        "line": 1512
      },
      "name": "IPrivatelyImplemented",
      "properties": [
        {
          "abstract": true,
          "docs": {
            "stability": "experimental"
          },
          "immutable": true,
          "locationInModule": {
            "filename": "lib/compliance.ts",
            "line": 1513
          },
          "name": "success",
          "type": {
            "primitive": "boolean"
          }
        }
      ]
    },
    "jsii-calc.IPublicInterface": {
      "assembly": "jsii-calc",
      "docs": {
        "stability": "experimental"
      },
      "fqn": "jsii-calc.IPublicInterface",
      "kind": "interface",
      "locationInModule": {
        "filename": "lib/compliance.ts",
        "line": 1558
      },
      "methods": [
        {
          "abstract": true,
          "docs": {
            "stability": "experimental"
          },
          "locationInModule": {
            "filename": "lib/compliance.ts",
            "line": 1559
          },
          "name": "bye",
          "returns": {
            "type": {
              "primitive": "string"
            }
          }
        }
      ],
      "name": "IPublicInterface"
    },
    "jsii-calc.IPublicInterface2": {
      "assembly": "jsii-calc",
      "docs": {
        "stability": "experimental"
      },
      "fqn": "jsii-calc.IPublicInterface2",
      "kind": "interface",
      "locationInModule": {
        "filename": "lib/compliance.ts",
        "line": 1562
      },
      "methods": [
        {
          "abstract": true,
          "docs": {
            "stability": "experimental"
          },
          "locationInModule": {
            "filename": "lib/compliance.ts",
            "line": 1563
          },
          "name": "ciao",
          "returns": {
            "type": {
              "primitive": "string"
            }
          }
        }
      ],
      "name": "IPublicInterface2"
    },
    "jsii-calc.IRandomNumberGenerator": {
      "assembly": "jsii-calc",
      "docs": {
        "stability": "experimental",
        "summary": "Generates random numbers."
      },
      "fqn": "jsii-calc.IRandomNumberGenerator",
      "kind": "interface",
      "locationInModule": {
        "filename": "lib/calculator.ts",
        "line": 28
      },
      "methods": [
        {
          "abstract": true,
          "docs": {
            "returns": "A random number.",
            "stability": "experimental",
            "summary": "Returns another random number."
          },
          "locationInModule": {
            "filename": "lib/calculator.ts",
            "line": 33
          },
          "name": "next",
          "returns": {
            "type": {
              "primitive": "number"
            }
          }
        }
      ],
      "name": "IRandomNumberGenerator"
    },
    "jsii-calc.IReturnJsii976": {
      "assembly": "jsii-calc",
      "docs": {
        "stability": "experimental",
        "summary": "Returns a subclass of a known class which implements an interface."
      },
      "fqn": "jsii-calc.IReturnJsii976",
      "kind": "interface",
      "locationInModule": {
        "filename": "lib/compliance.ts",
        "line": 2473
      },
      "name": "IReturnJsii976",
      "properties": [
        {
          "abstract": true,
          "docs": {
            "stability": "experimental"
          },
          "immutable": true,
          "locationInModule": {
            "filename": "lib/compliance.ts",
            "line": 2474
          },
          "name": "foo",
          "type": {
            "primitive": "number"
          }
        }
      ]
    },
    "jsii-calc.IReturnsNumber": {
      "assembly": "jsii-calc",
      "docs": {
        "stability": "experimental"
      },
      "fqn": "jsii-calc.IReturnsNumber",
      "kind": "interface",
      "locationInModule": {
        "filename": "lib/compliance.ts",
        "line": 639
      },
      "methods": [
        {
          "abstract": true,
          "docs": {
            "stability": "experimental"
          },
          "locationInModule": {
            "filename": "lib/compliance.ts",
            "line": 640
          },
          "name": "obtainNumber",
          "returns": {
            "type": {
              "fqn": "@scope/jsii-calc-lib.IDoublable"
            }
          }
        }
      ],
      "name": "IReturnsNumber",
      "properties": [
        {
          "abstract": true,
          "docs": {
            "stability": "experimental"
          },
          "immutable": true,
          "locationInModule": {
            "filename": "lib/compliance.ts",
            "line": 642
          },
          "name": "numberProp",
          "type": {
            "fqn": "@scope/jsii-calc-lib.Number"
          }
        }
      ]
    },
    "jsii-calc.IStableInterface": {
      "assembly": "jsii-calc",
      "docs": {
        "stability": "stable"
      },
      "fqn": "jsii-calc.IStableInterface",
      "kind": "interface",
      "locationInModule": {
        "filename": "lib/stability.ts",
        "line": 46
      },
      "methods": [
        {
          "abstract": true,
          "docs": {
            "stability": "stable"
          },
          "locationInModule": {
            "filename": "lib/stability.ts",
            "line": 50
          },
          "name": "method"
        }
      ],
      "name": "IStableInterface",
      "properties": [
        {
          "abstract": true,
          "docs": {
            "stability": "stable"
          },
          "locationInModule": {
            "filename": "lib/stability.ts",
            "line": 48
          },
          "name": "mutableProperty",
          "optional": true,
          "type": {
            "primitive": "number"
          }
        }
      ]
    },
    "jsii-calc.IStructReturningDelegate": {
      "assembly": "jsii-calc",
      "docs": {
        "stability": "experimental",
        "summary": "Verifies that a \"pure\" implementation of an interface works correctly."
      },
      "fqn": "jsii-calc.IStructReturningDelegate",
      "kind": "interface",
      "locationInModule": {
        "filename": "lib/compliance.ts",
        "line": 2660
      },
      "methods": [
        {
          "abstract": true,
          "docs": {
            "stability": "experimental"
          },
          "locationInModule": {
            "filename": "lib/compliance.ts",
            "line": 2661
          },
          "name": "returnStruct",
          "returns": {
            "type": {
              "fqn": "jsii-calc.StructB"
            }
          }
        }
      ],
      "name": "IStructReturningDelegate"
    },
    "jsii-calc.ImplementInternalInterface": {
      "assembly": "jsii-calc",
      "docs": {
        "stability": "experimental"
      },
      "fqn": "jsii-calc.ImplementInternalInterface",
      "initializer": {
        "docs": {
          "stability": "experimental"
        }
      },
      "kind": "class",
      "locationInModule": {
        "filename": "lib/compliance.ts",
        "line": 1761
      },
      "name": "ImplementInternalInterface",
      "properties": [
        {
          "docs": {
            "stability": "experimental"
          },
          "locationInModule": {
            "filename": "lib/compliance.ts",
            "line": 1762
          },
          "name": "prop",
          "type": {
            "primitive": "string"
          }
        }
      ]
    },
    "jsii-calc.Implementation": {
      "assembly": "jsii-calc",
      "docs": {
        "stability": "experimental"
      },
      "fqn": "jsii-calc.Implementation",
      "initializer": {
        "docs": {
          "stability": "experimental"
        }
      },
      "kind": "class",
      "locationInModule": {
        "filename": "lib/compliance.ts",
        "line": 2224
      },
      "name": "Implementation",
      "properties": [
        {
          "docs": {
            "stability": "experimental"
          },
          "immutable": true,
          "locationInModule": {
            "filename": "lib/compliance.ts",
            "line": 2225
          },
          "name": "value",
          "type": {
            "primitive": "number"
          }
        }
      ]
    },
    "jsii-calc.ImplementsInterfaceWithInternal": {
      "assembly": "jsii-calc",
      "docs": {
        "stability": "experimental"
      },
      "fqn": "jsii-calc.ImplementsInterfaceWithInternal",
      "initializer": {
        "docs": {
          "stability": "experimental"
        }
      },
      "interfaces": [
        "jsii-calc.IInterfaceWithInternal"
      ],
      "kind": "class",
      "locationInModule": {
        "filename": "lib/compliance.ts",
        "line": 1716
      },
      "methods": [
        {
          "docs": {
            "stability": "experimental"
          },
          "locationInModule": {
            "filename": "lib/compliance.ts",
            "line": 1717
          },
          "name": "visible",
          "overrides": "jsii-calc.IInterfaceWithInternal"
        }
      ],
      "name": "ImplementsInterfaceWithInternal"
    },
    "jsii-calc.ImplementsInterfaceWithInternalSubclass": {
      "assembly": "jsii-calc",
      "base": "jsii-calc.ImplementsInterfaceWithInternal",
      "docs": {
        "stability": "experimental"
      },
      "fqn": "jsii-calc.ImplementsInterfaceWithInternalSubclass",
      "initializer": {
        "docs": {
          "stability": "experimental"
        }
      },
      "kind": "class",
      "locationInModule": {
        "filename": "lib/compliance.ts",
        "line": 1735
      },
      "name": "ImplementsInterfaceWithInternalSubclass"
    },
    "jsii-calc.ImplementsPrivateInterface": {
      "assembly": "jsii-calc",
      "docs": {
        "stability": "experimental"
      },
      "fqn": "jsii-calc.ImplementsPrivateInterface",
      "initializer": {
        "docs": {
          "stability": "experimental"
        }
      },
      "kind": "class",
      "locationInModule": {
        "filename": "lib/compliance.ts",
        "line": 1765
      },
      "name": "ImplementsPrivateInterface",
      "properties": [
        {
          "docs": {
            "stability": "experimental"
          },
          "locationInModule": {
            "filename": "lib/compliance.ts",
            "line": 1766
          },
          "name": "private",
          "type": {
            "primitive": "string"
          }
        }
      ]
    },
    "jsii-calc.ImplictBaseOfBase": {
      "assembly": "jsii-calc",
      "datatype": true,
      "docs": {
        "stability": "experimental"
      },
      "fqn": "jsii-calc.ImplictBaseOfBase",
      "interfaces": [
        "@scope/jsii-calc-base.BaseProps"
      ],
      "kind": "interface",
      "locationInModule": {
        "filename": "lib/compliance.ts",
        "line": 1176
      },
      "name": "ImplictBaseOfBase",
      "properties": [
        {
          "abstract": true,
          "docs": {
            "stability": "experimental"
          },
          "immutable": true,
          "locationInModule": {
            "filename": "lib/compliance.ts",
            "line": 1177
          },
          "name": "goo",
          "type": {
            "primitive": "date"
          }
        }
      ]
    },
    "jsii-calc.InbetweenClass": {
      "assembly": "jsii-calc",
      "base": "jsii-calc.PublicClass",
      "docs": {
        "stability": "experimental"
      },
      "fqn": "jsii-calc.InbetweenClass",
      "initializer": {
        "docs": {
          "stability": "experimental"
        }
      },
      "interfaces": [
        "jsii-calc.IPublicInterface2"
      ],
      "kind": "class",
      "locationInModule": {
        "filename": "lib/compliance.ts",
        "line": 1565
      },
      "methods": [
        {
          "docs": {
            "stability": "experimental"
          },
          "locationInModule": {
            "filename": "lib/compliance.ts",
            "line": 1566
          },
          "name": "ciao",
          "overrides": "jsii-calc.IPublicInterface2",
          "returns": {
            "type": {
              "primitive": "string"
            }
          }
        }
      ],
      "name": "InbetweenClass"
    },
    "jsii-calc.InterfaceCollections": {
      "assembly": "jsii-calc",
      "docs": {
        "remarks": "See: https://github.com/aws/jsii/issues/1196",
        "stability": "experimental",
        "summary": "Verifies that collections of interfaces or structs are correctly handled."
      },
      "fqn": "jsii-calc.InterfaceCollections",
      "kind": "class",
      "locationInModule": {
        "filename": "lib/compliance.ts",
        "line": 2694
      },
      "methods": [
        {
          "docs": {
            "stability": "experimental"
          },
          "locationInModule": {
            "filename": "lib/compliance.ts",
            "line": 2705
          },
          "name": "listOfInterfaces",
          "returns": {
            "type": {
              "collection": {
                "elementtype": {
                  "fqn": "jsii-calc.IBell"
                },
                "kind": "array"
              }
            }
          },
          "static": true
        },
        {
          "docs": {
            "stability": "experimental"
          },
          "locationInModule": {
            "filename": "lib/compliance.ts",
            "line": 2695
          },
          "name": "listOfStructs",
          "returns": {
            "type": {
              "collection": {
                "elementtype": {
                  "fqn": "jsii-calc.StructA"
                },
                "kind": "array"
              }
            }
          },
          "static": true
        },
        {
          "docs": {
            "stability": "experimental"
          },
          "locationInModule": {
            "filename": "lib/compliance.ts",
            "line": 2715
          },
          "name": "mapOfInterfaces",
          "returns": {
            "type": {
              "collection": {
                "elementtype": {
                  "fqn": "jsii-calc.IBell"
                },
                "kind": "map"
              }
            }
          },
          "static": true
        },
        {
          "docs": {
            "stability": "experimental"
          },
          "locationInModule": {
            "filename": "lib/compliance.ts",
            "line": 2699
          },
          "name": "mapOfStructs",
          "returns": {
            "type": {
              "collection": {
                "elementtype": {
                  "fqn": "jsii-calc.StructA"
                },
                "kind": "map"
              }
            }
          },
          "static": true
        }
      ],
      "name": "InterfaceCollections"
    },
    "jsii-calc.InterfaceInNamespaceIncludesClasses.Foo": {
      "assembly": "jsii-calc",
      "docs": {
        "stability": "experimental"
      },
      "fqn": "jsii-calc.InterfaceInNamespaceIncludesClasses.Foo",
      "initializer": {
        "docs": {
          "stability": "experimental"
        }
      },
      "kind": "class",
      "locationInModule": {
        "filename": "lib/compliance.ts",
        "line": 1207
      },
      "name": "Foo",
      "namespace": "InterfaceInNamespaceIncludesClasses",
      "properties": [
        {
          "docs": {
            "stability": "experimental"
          },
          "locationInModule": {
            "filename": "lib/compliance.ts",
            "line": 1208
          },
          "name": "bar",
          "optional": true,
          "type": {
            "primitive": "string"
          }
        }
      ]
    },
    "jsii-calc.InterfaceInNamespaceIncludesClasses.Hello": {
      "assembly": "jsii-calc",
      "datatype": true,
      "docs": {
        "stability": "experimental"
      },
      "fqn": "jsii-calc.InterfaceInNamespaceIncludesClasses.Hello",
      "kind": "interface",
      "locationInModule": {
        "filename": "lib/compliance.ts",
        "line": 1211
      },
      "name": "Hello",
      "namespace": "InterfaceInNamespaceIncludesClasses",
      "properties": [
        {
          "abstract": true,
          "docs": {
            "stability": "experimental"
          },
          "immutable": true,
          "locationInModule": {
            "filename": "lib/compliance.ts",
            "line": 1212
          },
          "name": "foo",
          "type": {
            "primitive": "number"
          }
        }
      ]
    },
    "jsii-calc.InterfaceInNamespaceOnlyInterface.Hello": {
      "assembly": "jsii-calc",
      "datatype": true,
      "docs": {
        "stability": "experimental"
      },
      "fqn": "jsii-calc.InterfaceInNamespaceOnlyInterface.Hello",
      "kind": "interface",
      "locationInModule": {
        "filename": "lib/compliance.ts",
        "line": 1201
      },
      "name": "Hello",
      "namespace": "InterfaceInNamespaceOnlyInterface",
      "properties": [
        {
          "abstract": true,
          "docs": {
            "stability": "experimental"
          },
          "immutable": true,
          "locationInModule": {
            "filename": "lib/compliance.ts",
            "line": 1202
          },
          "name": "foo",
          "type": {
            "primitive": "number"
          }
        }
      ]
    },
    "jsii-calc.InterfacesMaker": {
      "assembly": "jsii-calc",
      "docs": {
        "stability": "experimental",
        "summary": "We can return arrays of interfaces See aws/aws-cdk#2362."
      },
      "fqn": "jsii-calc.InterfacesMaker",
      "kind": "class",
      "locationInModule": {
        "filename": "lib/compliance.ts",
        "line": 2096
      },
      "methods": [
        {
          "docs": {
            "stability": "experimental"
          },
          "locationInModule": {
            "filename": "lib/compliance.ts",
            "line": 2097
          },
          "name": "makeInterfaces",
          "parameters": [
            {
              "name": "count",
              "type": {
                "primitive": "number"
              }
            }
          ],
          "returns": {
            "type": {
              "collection": {
                "elementtype": {
                  "fqn": "@scope/jsii-calc-lib.IDoublable"
                },
                "kind": "array"
              }
            }
          },
          "static": true
        }
      ],
      "name": "InterfacesMaker"
    },
    "jsii-calc.Isomorphism": {
      "abstract": true,
      "assembly": "jsii-calc",
      "docs": {
        "remarks": "Create a subclass of this, and assert that `this.myself()` actually returns\n`this` from within the constructor.",
        "stability": "experimental",
        "summary": "Checks the \"same instance\" isomorphism is preserved within the constructor."
      },
      "fqn": "jsii-calc.Isomorphism",
      "initializer": {
        "docs": {
          "stability": "experimental"
        }
      },
      "kind": "class",
      "locationInModule": {
        "filename": "lib/compliance.ts",
        "line": 2741
      },
      "methods": [
        {
          "docs": {
            "stability": "experimental"
          },
          "locationInModule": {
            "filename": "lib/compliance.ts",
            "line": 2742
          },
          "name": "myself",
          "returns": {
            "type": {
              "fqn": "jsii-calc.Isomorphism"
            }
          }
        }
      ],
      "name": "Isomorphism"
    },
    "jsii-calc.JSII417Derived": {
      "assembly": "jsii-calc",
      "base": "jsii-calc.JSII417PublicBaseOfBase",
      "docs": {
        "stability": "experimental"
      },
      "fqn": "jsii-calc.JSII417Derived",
      "initializer": {
        "docs": {
          "stability": "experimental"
        },
        "locationInModule": {
          "filename": "lib/erasures.ts",
          "line": 17
        },
        "parameters": [
          {
            "name": "property",
            "type": {
              "primitive": "string"
            }
          }
        ]
      },
      "kind": "class",
      "locationInModule": {
        "filename": "lib/erasures.ts",
        "line": 24
      },
      "methods": [
        {
          "docs": {
            "stability": "experimental"
          },
          "locationInModule": {
            "filename": "lib/erasures.ts",
            "line": 25
          },
          "name": "bar"
        },
        {
          "docs": {
            "stability": "experimental"
          },
          "locationInModule": {
            "filename": "lib/erasures.ts",
            "line": 28
          },
          "name": "baz"
        }
      ],
      "name": "JSII417Derived",
      "properties": [
        {
          "docs": {
            "stability": "experimental"
          },
          "immutable": true,
          "locationInModule": {
            "filename": "lib/erasures.ts",
            "line": 17
          },
          "name": "property",
          "protected": true,
          "type": {
            "primitive": "string"
          }
        }
      ]
    },
    "jsii-calc.JSII417PublicBaseOfBase": {
      "assembly": "jsii-calc",
      "docs": {
        "stability": "experimental"
      },
      "fqn": "jsii-calc.JSII417PublicBaseOfBase",
      "initializer": {
        "docs": {
          "stability": "experimental"
        }
      },
      "kind": "class",
      "locationInModule": {
        "filename": "lib/erasures.ts",
        "line": 8
      },
      "methods": [
        {
          "docs": {
            "stability": "experimental"
          },
          "locationInModule": {
            "filename": "lib/erasures.ts",
            "line": 9
          },
          "name": "makeInstance",
          "returns": {
            "type": {
              "fqn": "jsii-calc.JSII417PublicBaseOfBase"
            }
          },
          "static": true
        },
        {
          "docs": {
            "stability": "experimental"
          },
          "locationInModule": {
            "filename": "lib/erasures.ts",
            "line": 12
          },
          "name": "foo"
        }
      ],
      "name": "JSII417PublicBaseOfBase",
      "properties": [
        {
          "docs": {
            "stability": "experimental"
          },
          "immutable": true,
          "locationInModule": {
            "filename": "lib/erasures.ts",
            "line": 6
          },
          "name": "hasRoot",
          "type": {
            "primitive": "boolean"
          }
        }
      ]
    },
    "jsii-calc.JSObjectLiteralForInterface": {
      "assembly": "jsii-calc",
      "docs": {
        "stability": "experimental"
      },
      "fqn": "jsii-calc.JSObjectLiteralForInterface",
      "initializer": {
        "docs": {
          "stability": "experimental"
        }
      },
      "kind": "class",
      "locationInModule": {
        "filename": "lib/compliance.ts",
        "line": 517
      },
      "methods": [
        {
          "docs": {
            "stability": "experimental"
          },
          "locationInModule": {
            "filename": "lib/compliance.ts",
            "line": 518
          },
          "name": "giveMeFriendly",
          "returns": {
            "type": {
              "fqn": "@scope/jsii-calc-lib.IFriendly"
            }
          }
        },
        {
          "docs": {
            "stability": "experimental"
          },
          "locationInModule": {
            "filename": "lib/compliance.ts",
            "line": 524
          },
          "name": "giveMeFriendlyGenerator",
          "returns": {
            "type": {
              "fqn": "jsii-calc.IFriendlyRandomGenerator"
            }
          }
        }
      ],
      "name": "JSObjectLiteralForInterface"
    },
    "jsii-calc.JSObjectLiteralToNative": {
      "assembly": "jsii-calc",
      "docs": {
        "stability": "experimental"
      },
      "fqn": "jsii-calc.JSObjectLiteralToNative",
      "initializer": {
        "docs": {
          "stability": "experimental"
        }
      },
      "kind": "class",
      "locationInModule": {
        "filename": "lib/compliance.ts",
        "line": 247
      },
      "methods": [
        {
          "docs": {
            "stability": "experimental"
          },
          "locationInModule": {
            "filename": "lib/compliance.ts",
            "line": 248
          },
          "name": "returnLiteral",
          "returns": {
            "type": {
              "fqn": "jsii-calc.JSObjectLiteralToNativeClass"
            }
          }
        }
      ],
      "name": "JSObjectLiteralToNative"
    },
    "jsii-calc.JSObjectLiteralToNativeClass": {
      "assembly": "jsii-calc",
      "docs": {
        "stability": "experimental"
      },
      "fqn": "jsii-calc.JSObjectLiteralToNativeClass",
      "initializer": {
        "docs": {
          "stability": "experimental"
        }
      },
      "kind": "class",
      "locationInModule": {
        "filename": "lib/compliance.ts",
        "line": 256
      },
      "name": "JSObjectLiteralToNativeClass",
      "properties": [
        {
          "docs": {
            "stability": "experimental"
          },
          "locationInModule": {
            "filename": "lib/compliance.ts",
            "line": 257
          },
          "name": "propA",
          "type": {
            "primitive": "string"
          }
        },
        {
          "docs": {
            "stability": "experimental"
          },
          "locationInModule": {
            "filename": "lib/compliance.ts",
            "line": 258
          },
          "name": "propB",
          "type": {
            "primitive": "number"
          }
        }
      ]
    },
    "jsii-calc.JavaReservedWords": {
      "assembly": "jsii-calc",
      "docs": {
        "stability": "experimental"
      },
      "fqn": "jsii-calc.JavaReservedWords",
      "initializer": {
        "docs": {
          "stability": "experimental"
        }
      },
      "kind": "class",
      "locationInModule": {
        "filename": "lib/compliance.ts",
        "line": 745
      },
      "methods": [
        {
          "docs": {
            "stability": "experimental"
          },
          "locationInModule": {
            "filename": "lib/compliance.ts",
            "line": 746
          },
          "name": "abstract"
        },
        {
          "docs": {
            "stability": "experimental"
          },
          "locationInModule": {
            "filename": "lib/compliance.ts",
            "line": 750
          },
          "name": "assert"
        },
        {
          "docs": {
            "stability": "experimental"
          },
          "locationInModule": {
            "filename": "lib/compliance.ts",
            "line": 754
          },
          "name": "boolean"
        },
        {
          "docs": {
            "stability": "experimental"
          },
          "locationInModule": {
            "filename": "lib/compliance.ts",
            "line": 758
          },
          "name": "break"
        },
        {
          "docs": {
            "stability": "experimental"
          },
          "locationInModule": {
            "filename": "lib/compliance.ts",
            "line": 762
          },
          "name": "byte"
        },
        {
          "docs": {
            "stability": "experimental"
          },
          "locationInModule": {
            "filename": "lib/compliance.ts",
            "line": 766
          },
          "name": "case"
        },
        {
          "docs": {
            "stability": "experimental"
          },
          "locationInModule": {
            "filename": "lib/compliance.ts",
            "line": 770
          },
          "name": "catch"
        },
        {
          "docs": {
            "stability": "experimental"
          },
          "locationInModule": {
            "filename": "lib/compliance.ts",
            "line": 774
          },
          "name": "char"
        },
        {
          "docs": {
            "stability": "experimental"
          },
          "locationInModule": {
            "filename": "lib/compliance.ts",
            "line": 778
          },
          "name": "class"
        },
        {
          "docs": {
            "stability": "experimental"
          },
          "locationInModule": {
            "filename": "lib/compliance.ts",
            "line": 782
          },
          "name": "const"
        },
        {
          "docs": {
            "stability": "experimental"
          },
          "locationInModule": {
            "filename": "lib/compliance.ts",
            "line": 786
          },
          "name": "continue"
        },
        {
          "docs": {
            "stability": "experimental"
          },
          "locationInModule": {
            "filename": "lib/compliance.ts",
            "line": 790
          },
          "name": "default"
        },
        {
          "docs": {
            "stability": "experimental"
          },
          "locationInModule": {
            "filename": "lib/compliance.ts",
            "line": 798
          },
          "name": "do"
        },
        {
          "docs": {
            "stability": "experimental"
          },
          "locationInModule": {
            "filename": "lib/compliance.ts",
            "line": 794
          },
          "name": "double"
        },
        {
          "docs": {
            "stability": "experimental"
          },
          "locationInModule": {
            "filename": "lib/compliance.ts",
            "line": 802
          },
          "name": "else"
        },
        {
          "docs": {
            "stability": "experimental"
          },
          "locationInModule": {
            "filename": "lib/compliance.ts",
            "line": 806
          },
          "name": "enum"
        },
        {
          "docs": {
            "stability": "experimental"
          },
          "locationInModule": {
            "filename": "lib/compliance.ts",
            "line": 810
          },
          "name": "extends"
        },
        {
          "docs": {
            "stability": "experimental"
          },
          "locationInModule": {
            "filename": "lib/compliance.ts",
            "line": 814
          },
          "name": "false"
        },
        {
          "docs": {
            "stability": "experimental"
          },
          "locationInModule": {
            "filename": "lib/compliance.ts",
            "line": 818
          },
          "name": "final"
        },
        {
          "docs": {
            "stability": "experimental"
          },
          "locationInModule": {
            "filename": "lib/compliance.ts",
            "line": 822
          },
          "name": "finally"
        },
        {
          "docs": {
            "stability": "experimental"
          },
          "locationInModule": {
            "filename": "lib/compliance.ts",
            "line": 826
          },
          "name": "float"
        },
        {
          "docs": {
            "stability": "experimental"
          },
          "locationInModule": {
            "filename": "lib/compliance.ts",
            "line": 830
          },
          "name": "for"
        },
        {
          "docs": {
            "stability": "experimental"
          },
          "locationInModule": {
            "filename": "lib/compliance.ts",
            "line": 834
          },
          "name": "goto"
        },
        {
          "docs": {
            "stability": "experimental"
          },
          "locationInModule": {
            "filename": "lib/compliance.ts",
            "line": 838
          },
          "name": "if"
        },
        {
          "docs": {
            "stability": "experimental"
          },
          "locationInModule": {
            "filename": "lib/compliance.ts",
            "line": 842
          },
          "name": "implements"
        },
        {
          "docs": {
            "stability": "experimental"
          },
          "locationInModule": {
            "filename": "lib/compliance.ts",
            "line": 846
          },
          "name": "import"
        },
        {
          "docs": {
            "stability": "experimental"
          },
          "locationInModule": {
            "filename": "lib/compliance.ts",
            "line": 850
          },
          "name": "instanceof"
        },
        {
          "docs": {
            "stability": "experimental"
          },
          "locationInModule": {
            "filename": "lib/compliance.ts",
            "line": 854
          },
          "name": "int"
        },
        {
          "docs": {
            "stability": "experimental"
          },
          "locationInModule": {
            "filename": "lib/compliance.ts",
            "line": 858
          },
          "name": "interface"
        },
        {
          "docs": {
            "stability": "experimental"
          },
          "locationInModule": {
            "filename": "lib/compliance.ts",
            "line": 862
          },
          "name": "long"
        },
        {
          "docs": {
            "stability": "experimental"
          },
          "locationInModule": {
            "filename": "lib/compliance.ts",
            "line": 866
          },
          "name": "native"
        },
        {
          "docs": {
            "stability": "experimental"
          },
          "locationInModule": {
            "filename": "lib/compliance.ts",
            "line": 870
          },
          "name": "new"
        },
        {
          "docs": {
            "stability": "experimental"
          },
          "locationInModule": {
            "filename": "lib/compliance.ts",
            "line": 874
          },
          "name": "null"
        },
        {
          "docs": {
            "stability": "experimental"
          },
          "locationInModule": {
            "filename": "lib/compliance.ts",
            "line": 878
          },
          "name": "package"
        },
        {
          "docs": {
            "stability": "experimental"
          },
          "locationInModule": {
            "filename": "lib/compliance.ts",
            "line": 882
          },
          "name": "private"
        },
        {
          "docs": {
            "stability": "experimental"
          },
          "locationInModule": {
            "filename": "lib/compliance.ts",
            "line": 886
          },
          "name": "protected"
        },
        {
          "docs": {
            "stability": "experimental"
          },
          "locationInModule": {
            "filename": "lib/compliance.ts",
            "line": 890
          },
          "name": "public"
        },
        {
          "docs": {
            "stability": "experimental"
          },
          "locationInModule": {
            "filename": "lib/compliance.ts",
            "line": 894
          },
          "name": "return"
        },
        {
          "docs": {
            "stability": "experimental"
          },
          "locationInModule": {
            "filename": "lib/compliance.ts",
            "line": 898
          },
          "name": "short"
        },
        {
          "docs": {
            "stability": "experimental"
          },
          "locationInModule": {
            "filename": "lib/compliance.ts",
            "line": 902
          },
          "name": "static"
        },
        {
          "docs": {
            "stability": "experimental"
          },
          "locationInModule": {
            "filename": "lib/compliance.ts",
            "line": 906
          },
          "name": "strictfp"
        },
        {
          "docs": {
            "stability": "experimental"
          },
          "locationInModule": {
            "filename": "lib/compliance.ts",
            "line": 910
          },
          "name": "super"
        },
        {
          "docs": {
            "stability": "experimental"
          },
          "locationInModule": {
            "filename": "lib/compliance.ts",
            "line": 914
          },
          "name": "switch"
        },
        {
          "docs": {
            "stability": "experimental"
          },
          "locationInModule": {
            "filename": "lib/compliance.ts",
            "line": 918
          },
          "name": "synchronized"
        },
        {
          "docs": {
            "stability": "experimental"
          },
          "locationInModule": {
            "filename": "lib/compliance.ts",
            "line": 922
          },
          "name": "this"
        },
        {
          "docs": {
            "stability": "experimental"
          },
          "locationInModule": {
            "filename": "lib/compliance.ts",
            "line": 926
          },
          "name": "throw"
        },
        {
          "docs": {
            "stability": "experimental"
          },
          "locationInModule": {
            "filename": "lib/compliance.ts",
            "line": 930
          },
          "name": "throws"
        },
        {
          "docs": {
            "stability": "experimental"
          },
          "locationInModule": {
            "filename": "lib/compliance.ts",
            "line": 934
          },
          "name": "transient"
        },
        {
          "docs": {
            "stability": "experimental"
          },
          "locationInModule": {
            "filename": "lib/compliance.ts",
            "line": 938
          },
          "name": "true"
        },
        {
          "docs": {
            "stability": "experimental"
          },
          "locationInModule": {
            "filename": "lib/compliance.ts",
            "line": 942
          },
          "name": "try"
        },
        {
          "docs": {
            "stability": "experimental"
          },
          "locationInModule": {
            "filename": "lib/compliance.ts",
            "line": 946
          },
          "name": "void"
        },
        {
          "docs": {
            "stability": "experimental"
          },
          "locationInModule": {
            "filename": "lib/compliance.ts",
            "line": 950
          },
          "name": "volatile"
        }
      ],
      "name": "JavaReservedWords",
      "properties": [
        {
          "docs": {
            "stability": "experimental"
          },
          "locationInModule": {
            "filename": "lib/compliance.ts",
            "line": 954
          },
          "name": "while",
          "type": {
            "primitive": "string"
          }
        }
      ]
    },
    "jsii-calc.Jsii487Derived": {
      "assembly": "jsii-calc",
      "docs": {
        "stability": "experimental"
      },
      "fqn": "jsii-calc.Jsii487Derived",
      "initializer": {
        "docs": {
          "stability": "experimental"
        }
      },
      "interfaces": [
        "jsii-calc.IJsii487External2",
        "jsii-calc.IJsii487External"
      ],
      "kind": "class",
      "locationInModule": {
        "filename": "lib/erasures.ts",
        "line": 56
      },
      "name": "Jsii487Derived"
    },
    "jsii-calc.Jsii496Derived": {
      "assembly": "jsii-calc",
      "docs": {
        "stability": "experimental"
      },
      "fqn": "jsii-calc.Jsii496Derived",
      "initializer": {
        "docs": {
          "stability": "experimental"
        }
      },
      "interfaces": [
        "jsii-calc.IJsii496"
      ],
      "kind": "class",
      "locationInModule": {
        "filename": "lib/erasures.ts",
        "line": 66
      },
      "name": "Jsii496Derived"
    },
    "jsii-calc.JsiiAgent": {
      "assembly": "jsii-calc",
      "docs": {
        "stability": "experimental",
        "summary": "Host runtime version should be set via JSII_AGENT."
      },
      "fqn": "jsii-calc.JsiiAgent",
      "initializer": {
        "docs": {
          "stability": "experimental"
        }
      },
      "kind": "class",
      "locationInModule": {
        "filename": "lib/compliance.ts",
        "line": 1528
      },
      "name": "JsiiAgent",
      "properties": [
        {
          "docs": {
            "stability": "experimental",
            "summary": "Returns the value of the JSII_AGENT environment variable."
          },
          "immutable": true,
          "locationInModule": {
            "filename": "lib/compliance.ts",
            "line": 1532
          },
          "name": "jsiiAgent",
          "optional": true,
          "static": true,
          "type": {
            "primitive": "string"
          }
        }
      ]
    },
    "jsii-calc.JsonFormatter": {
      "assembly": "jsii-calc",
      "docs": {
        "see": "https://github.com/aws/aws-cdk/issues/5066",
        "stability": "experimental",
        "summary": "Make sure structs are un-decorated on the way in."
      },
      "fqn": "jsii-calc.JsonFormatter",
      "kind": "class",
      "locationInModule": {
        "filename": "lib/compliance.ts",
        "line": 2575
      },
      "methods": [
        {
          "docs": {
            "stability": "experimental"
          },
          "locationInModule": {
            "filename": "lib/compliance.ts",
            "line": 2620
          },
          "name": "anyArray",
          "returns": {
            "type": {
              "primitive": "any"
            }
          },
          "static": true
        },
        {
          "docs": {
            "stability": "experimental"
          },
          "locationInModule": {
            "filename": "lib/compliance.ts",
            "line": 2616
          },
          "name": "anyBooleanFalse",
          "returns": {
            "type": {
              "primitive": "any"
            }
          },
          "static": true
        },
        {
          "docs": {
            "stability": "experimental"
          },
          "locationInModule": {
            "filename": "lib/compliance.ts",
            "line": 2612
          },
          "name": "anyBooleanTrue",
          "returns": {
            "type": {
              "primitive": "any"
            }
          },
          "static": true
        },
        {
          "docs": {
            "stability": "experimental"
          },
          "locationInModule": {
            "filename": "lib/compliance.ts",
            "line": 2592
          },
          "name": "anyDate",
          "returns": {
            "type": {
              "primitive": "any"
            }
          },
          "static": true
        },
        {
          "docs": {
            "stability": "experimental"
          },
          "locationInModule": {
            "filename": "lib/compliance.ts",
            "line": 2608
          },
          "name": "anyEmptyString",
          "returns": {
            "type": {
              "primitive": "any"
            }
          },
          "static": true
        },
        {
          "docs": {
            "stability": "experimental"
          },
          "locationInModule": {
            "filename": "lib/compliance.ts",
            "line": 2588
          },
          "name": "anyFunction",
          "returns": {
            "type": {
              "primitive": "any"
            }
          },
          "static": true
        },
        {
          "docs": {
            "stability": "experimental"
          },
          "locationInModule": {
            "filename": "lib/compliance.ts",
            "line": 2624
          },
          "name": "anyHash",
          "returns": {
            "type": {
              "primitive": "any"
            }
          },
          "static": true
        },
        {
          "docs": {
            "stability": "experimental"
          },
          "locationInModule": {
            "filename": "lib/compliance.ts",
            "line": 2580
          },
          "name": "anyNull",
          "returns": {
            "type": {
              "primitive": "any"
            }
          },
          "static": true
        },
        {
          "docs": {
            "stability": "experimental"
          },
          "locationInModule": {
            "filename": "lib/compliance.ts",
            "line": 2596
          },
          "name": "anyNumber",
          "returns": {
            "type": {
              "primitive": "any"
            }
          },
          "static": true
        },
        {
          "docs": {
            "stability": "experimental"
          },
          "locationInModule": {
            "filename": "lib/compliance.ts",
            "line": 2628
          },
          "name": "anyRef",
          "returns": {
            "type": {
              "primitive": "any"
            }
          },
          "static": true
        },
        {
          "docs": {
            "stability": "experimental"
          },
          "locationInModule": {
            "filename": "lib/compliance.ts",
            "line": 2604
          },
          "name": "anyString",
          "returns": {
            "type": {
              "primitive": "any"
            }
          },
          "static": true
        },
        {
          "docs": {
            "stability": "experimental"
          },
          "locationInModule": {
            "filename": "lib/compliance.ts",
            "line": 2584
          },
          "name": "anyUndefined",
          "returns": {
            "type": {
              "primitive": "any"
            }
          },
          "static": true
        },
        {
          "docs": {
            "stability": "experimental"
          },
          "locationInModule": {
            "filename": "lib/compliance.ts",
            "line": 2600
          },
          "name": "anyZero",
          "returns": {
            "type": {
              "primitive": "any"
            }
          },
          "static": true
        },
        {
          "docs": {
            "stability": "experimental"
          },
          "locationInModule": {
            "filename": "lib/compliance.ts",
            "line": 2576
          },
          "name": "stringify",
          "parameters": [
            {
              "name": "value",
              "optional": true,
              "type": {
                "primitive": "any"
              }
            }
          ],
          "returns": {
            "optional": true,
            "type": {
              "primitive": "string"
            }
          },
          "static": true
        }
      ],
      "name": "JsonFormatter"
    },
    "jsii-calc.LoadBalancedFargateServiceProps": {
      "assembly": "jsii-calc",
      "datatype": true,
      "docs": {
        "stability": "experimental",
        "summary": "jsii#298: show default values in sphinx documentation, and respect newlines."
      },
      "fqn": "jsii-calc.LoadBalancedFargateServiceProps",
      "kind": "interface",
      "locationInModule": {
        "filename": "lib/compliance.ts",
        "line": 1439
      },
      "name": "LoadBalancedFargateServiceProps",
      "properties": [
        {
          "abstract": true,
          "docs": {
            "default": "80",
            "remarks": "Corresponds to container port mapping.",
            "stability": "experimental",
            "summary": "The container port of the application load balancer attached to your Fargate service."
          },
          "immutable": true,
          "locationInModule": {
            "filename": "lib/compliance.ts",
            "line": 1482
          },
          "name": "containerPort",
          "optional": true,
          "type": {
            "primitive": "number"
          }
        },
        {
          "abstract": true,
          "docs": {
            "default": "256",
            "remarks": "Valid values, which determines your range of valid values for the memory parameter:\n256 (.25 vCPU) - Available memory values: 0.5GB, 1GB, 2GB\n512 (.5 vCPU) - Available memory values: 1GB, 2GB, 3GB, 4GB\n1024 (1 vCPU) - Available memory values: 2GB, 3GB, 4GB, 5GB, 6GB, 7GB, 8GB\n2048 (2 vCPU) - Available memory values: Between 4GB and 16GB in 1GB increments\n4096 (4 vCPU) - Available memory values: Between 8GB and 30GB in 1GB increments\n\nThis default is set in the underlying FargateTaskDefinition construct.",
            "stability": "experimental",
            "summary": "The number of cpu units used by the task."
          },
          "immutable": true,
          "locationInModule": {
            "filename": "lib/compliance.ts",
            "line": 1453
          },
          "name": "cpu",
          "optional": true,
          "type": {
            "primitive": "string"
          }
        },
        {
          "abstract": true,
          "docs": {
            "default": "512",
            "remarks": "This field is required and you must use one of the following values, which determines your range of valid values\nfor the cpu parameter:\n\n0.5GB, 1GB, 2GB - Available cpu values: 256 (.25 vCPU)\n\n1GB, 2GB, 3GB, 4GB - Available cpu values: 512 (.5 vCPU)\n\n2GB, 3GB, 4GB, 5GB, 6GB, 7GB, 8GB - Available cpu values: 1024 (1 vCPU)\n\nBetween 4GB and 16GB in 1GB increments - Available cpu values: 2048 (2 vCPU)\n\nBetween 8GB and 30GB in 1GB increments - Available cpu values: 4096 (4 vCPU)\n\nThis default is set in the underlying FargateTaskDefinition construct.",
            "stability": "experimental",
            "summary": "The amount (in MiB) of memory used by the task."
          },
          "immutable": true,
          "locationInModule": {
            "filename": "lib/compliance.ts",
            "line": 1475
          },
          "name": "memoryMiB",
          "optional": true,
          "type": {
            "primitive": "string"
          }
        },
        {
          "abstract": true,
          "docs": {
            "default": "true",
            "stability": "experimental",
            "summary": "Determines whether the Application Load Balancer will be internet-facing."
          },
          "immutable": true,
          "locationInModule": {
            "filename": "lib/compliance.ts",
            "line": 1489
          },
          "name": "publicLoadBalancer",
          "optional": true,
          "type": {
            "primitive": "boolean"
          }
        },
        {
          "abstract": true,
          "docs": {
            "default": "false",
            "stability": "experimental",
            "summary": "Determines whether your Fargate Service will be assigned a public IP address."
          },
          "immutable": true,
          "locationInModule": {
            "filename": "lib/compliance.ts",
            "line": 1496
          },
          "name": "publicTasks",
          "optional": true,
          "type": {
            "primitive": "boolean"
          }
        }
      ]
    },
    "jsii-calc.MethodNamedProperty": {
      "assembly": "jsii-calc",
      "docs": {
        "stability": "experimental"
      },
      "fqn": "jsii-calc.MethodNamedProperty",
      "initializer": {
        "docs": {
          "stability": "experimental"
        }
      },
      "kind": "class",
      "locationInModule": {
        "filename": "lib/calculator.ts",
        "line": 396
      },
      "methods": [
        {
          "docs": {
            "stability": "experimental"
          },
          "locationInModule": {
            "filename": "lib/calculator.ts",
            "line": 397
          },
          "name": "property",
          "returns": {
            "type": {
              "primitive": "string"
            }
          }
        }
      ],
      "name": "MethodNamedProperty",
      "properties": [
        {
          "docs": {
            "stability": "experimental"
          },
          "immutable": true,
          "locationInModule": {
            "filename": "lib/calculator.ts",
            "line": 401
          },
          "name": "elite",
          "type": {
            "primitive": "number"
          }
        }
      ]
    },
    "jsii-calc.Multiply": {
      "assembly": "jsii-calc",
      "base": "jsii-calc.BinaryOperation",
      "docs": {
        "stability": "experimental",
        "summary": "The \"*\" binary operation."
      },
      "fqn": "jsii-calc.Multiply",
      "initializer": {
        "docs": {
          "stability": "experimental",
          "summary": "Creates a BinaryOperation."
        },
        "locationInModule": {
          "filename": "lib/calculator.ts",
          "line": 49
        },
        "parameters": [
          {
            "docs": {
              "summary": "Left-hand side operand."
            },
            "name": "lhs",
            "type": {
              "fqn": "@scope/jsii-calc-lib.Value"
            }
          },
          {
            "docs": {
              "summary": "Right-hand side operand."
            },
            "name": "rhs",
            "type": {
              "fqn": "@scope/jsii-calc-lib.Value"
            }
          }
        ]
      },
      "interfaces": [
        "jsii-calc.IFriendlier",
        "jsii-calc.IRandomNumberGenerator"
      ],
      "kind": "class",
      "locationInModule": {
        "filename": "lib/calculator.ts",
        "line": 74
      },
      "methods": [
        {
          "docs": {
            "stability": "experimental",
            "summary": "Say farewell."
          },
          "locationInModule": {
            "filename": "lib/calculator.ts",
            "line": 88
          },
          "name": "farewell",
          "overrides": "jsii-calc.IFriendlier",
          "returns": {
            "type": {
              "primitive": "string"
            }
          }
        },
        {
          "docs": {
            "stability": "experimental",
            "summary": "Say goodbye."
          },
          "locationInModule": {
            "filename": "lib/calculator.ts",
            "line": 84
          },
          "name": "goodbye",
          "overrides": "jsii-calc.IFriendlier",
          "returns": {
            "type": {
              "primitive": "string"
            }
          }
        },
        {
          "docs": {
            "stability": "experimental",
            "summary": "Returns another random number."
          },
          "locationInModule": {
            "filename": "lib/calculator.ts",
            "line": 92
          },
          "name": "next",
          "overrides": "jsii-calc.IRandomNumberGenerator",
          "returns": {
            "type": {
              "primitive": "number"
            }
          }
        },
        {
          "docs": {
            "stability": "experimental",
            "summary": "String representation of the value."
          },
          "locationInModule": {
            "filename": "lib/calculator.ts",
            "line": 80
          },
          "name": "toString",
          "overrides": "@scope/jsii-calc-lib.Operation",
          "returns": {
            "type": {
              "primitive": "string"
            }
          }
        }
      ],
      "name": "Multiply",
      "properties": [
        {
          "docs": {
            "stability": "experimental",
            "summary": "The value."
          },
          "immutable": true,
          "locationInModule": {
            "filename": "lib/calculator.ts",
            "line": 76
          },
          "name": "value",
          "overrides": "@scope/jsii-calc-lib.Value",
          "type": {
            "primitive": "number"
          }
        }
      ]
    },
    "jsii-calc.Negate": {
      "assembly": "jsii-calc",
      "base": "jsii-calc.UnaryOperation",
      "docs": {
        "stability": "experimental",
        "summary": "The negation operation (\"-value\")."
      },
      "fqn": "jsii-calc.Negate",
      "initializer": {
        "docs": {
          "stability": "experimental"
        },
        "locationInModule": {
          "filename": "lib/calculator.ts",
          "line": 101
        },
        "parameters": [
          {
            "name": "operand",
            "type": {
              "fqn": "@scope/jsii-calc-lib.Value"
            }
          }
        ]
      },
      "interfaces": [
        "jsii-calc.IFriendlier"
      ],
      "kind": "class",
      "locationInModule": {
        "filename": "lib/calculator.ts",
        "line": 109
      },
      "methods": [
        {
          "docs": {
            "stability": "experimental",
            "summary": "Say farewell."
          },
          "locationInModule": {
            "filename": "lib/calculator.ts",
            "line": 126
          },
          "name": "farewell",
          "overrides": "jsii-calc.IFriendlier",
          "returns": {
            "type": {
              "primitive": "string"
            }
          }
        },
        {
          "docs": {
            "stability": "experimental",
            "summary": "Say goodbye."
          },
          "locationInModule": {
            "filename": "lib/calculator.ts",
            "line": 122
          },
          "name": "goodbye",
          "overrides": "jsii-calc.IFriendlier",
          "returns": {
            "type": {
              "primitive": "string"
            }
          }
        },
        {
          "docs": {
            "stability": "experimental",
            "summary": "Say hello!"
          },
          "locationInModule": {
            "filename": "lib/calculator.ts",
            "line": 118
          },
          "name": "hello",
          "overrides": "@scope/jsii-calc-lib.IFriendly",
          "returns": {
            "type": {
              "primitive": "string"
            }
          }
        },
        {
          "docs": {
            "stability": "experimental",
            "summary": "String representation of the value."
          },
          "locationInModule": {
            "filename": "lib/calculator.ts",
            "line": 114
          },
          "name": "toString",
          "overrides": "@scope/jsii-calc-lib.Operation",
          "returns": {
            "type": {
              "primitive": "string"
            }
          }
        }
      ],
      "name": "Negate",
      "properties": [
        {
          "docs": {
            "stability": "experimental",
            "summary": "The value."
          },
          "immutable": true,
          "locationInModule": {
            "filename": "lib/calculator.ts",
            "line": 110
          },
          "name": "value",
          "overrides": "@scope/jsii-calc-lib.Value",
          "type": {
            "primitive": "number"
          }
        }
      ]
    },
    "jsii-calc.NestedStruct": {
      "assembly": "jsii-calc",
      "datatype": true,
      "docs": {
        "stability": "experimental"
      },
      "fqn": "jsii-calc.NestedStruct",
      "kind": "interface",
      "locationInModule": {
        "filename": "lib/compliance.ts",
        "line": 2449
      },
      "name": "NestedStruct",
      "properties": [
        {
          "abstract": true,
          "docs": {
            "stability": "experimental",
            "summary": "When provided, must be > 0."
          },
          "immutable": true,
          "locationInModule": {
            "filename": "lib/compliance.ts",
            "line": 2453
          },
          "name": "numberProp",
          "type": {
            "primitive": "number"
          }
        }
      ]
    },
    "jsii-calc.NodeStandardLibrary": {
      "assembly": "jsii-calc",
      "docs": {
        "stability": "experimental",
        "summary": "Test fixture to verify that jsii modules can use the node standard library."
      },
      "fqn": "jsii-calc.NodeStandardLibrary",
      "initializer": {
        "docs": {
          "stability": "experimental"
        }
      },
      "kind": "class",
      "locationInModule": {
        "filename": "lib/compliance.ts",
        "line": 1126
      },
      "methods": [
        {
          "docs": {
            "returns": "\"6a2da20943931e9834fc12cfe5bb47bbd9ae43489a30726962b576f4e3993e50\"",
            "stability": "experimental",
            "summary": "Uses node.js \"crypto\" module to calculate sha256 of a string."
          },
          "locationInModule": {
            "filename": "lib/compliance.ts",
            "line": 1157
          },
          "name": "cryptoSha256",
          "returns": {
            "type": {
              "primitive": "string"
            }
          }
        },
        {
          "async": true,
          "docs": {
            "returns": "\"Hello, resource!\"",
            "stability": "experimental",
            "summary": "Reads a local resource file (resource.txt) asynchronously."
          },
          "locationInModule": {
            "filename": "lib/compliance.ts",
            "line": 1131
          },
          "name": "fsReadFile",
          "returns": {
            "type": {
              "primitive": "string"
            }
          }
        },
        {
          "docs": {
            "returns": "\"Hello, resource! SYNC!\"",
            "stability": "experimental",
            "summary": "Sync version of fsReadFile."
          },
          "locationInModule": {
            "filename": "lib/compliance.ts",
            "line": 1140
          },
          "name": "fsReadFileSync",
          "returns": {
            "type": {
              "primitive": "string"
            }
          }
        }
      ],
      "name": "NodeStandardLibrary",
      "properties": [
        {
          "docs": {
            "stability": "experimental",
            "summary": "Returns the current os.platform() from the \"os\" node module."
          },
          "immutable": true,
          "locationInModule": {
            "filename": "lib/compliance.ts",
            "line": 1149
          },
          "name": "osPlatform",
          "type": {
            "primitive": "string"
          }
        }
      ]
    },
    "jsii-calc.NullShouldBeTreatedAsUndefined": {
      "assembly": "jsii-calc",
      "docs": {
        "stability": "experimental",
        "summary": "jsii#282, aws-cdk#157: null should be treated as \"undefined\"."
      },
      "fqn": "jsii-calc.NullShouldBeTreatedAsUndefined",
      "initializer": {
        "docs": {
          "stability": "experimental"
        },
        "locationInModule": {
          "filename": "lib/compliance.ts",
          "line": 1369
        },
        "parameters": [
          {
            "name": "_param1",
            "type": {
              "primitive": "string"
            }
          },
          {
            "name": "optional",
            "optional": true,
            "type": {
              "primitive": "any"
            }
          }
        ]
      },
      "kind": "class",
      "locationInModule": {
        "filename": "lib/compliance.ts",
        "line": 1366
      },
      "methods": [
        {
          "docs": {
            "stability": "experimental"
          },
          "locationInModule": {
            "filename": "lib/compliance.ts",
            "line": 1377
          },
          "name": "giveMeUndefined",
          "parameters": [
            {
              "name": "value",
              "optional": true,
              "type": {
                "primitive": "any"
              }
            }
          ]
        },
        {
          "docs": {
            "stability": "experimental"
          },
          "locationInModule": {
            "filename": "lib/compliance.ts",
            "line": 1387
          },
          "name": "giveMeUndefinedInsideAnObject",
          "parameters": [
            {
              "name": "input",
              "type": {
                "fqn": "jsii-calc.NullShouldBeTreatedAsUndefinedData"
              }
            }
          ]
        },
        {
          "docs": {
            "stability": "experimental"
          },
          "locationInModule": {
            "filename": "lib/compliance.ts",
            "line": 1416
          },
          "name": "verifyPropertyIsUndefined"
        }
      ],
      "name": "NullShouldBeTreatedAsUndefined",
      "properties": [
        {
          "docs": {
            "stability": "experimental"
          },
          "locationInModule": {
            "filename": "lib/compliance.ts",
            "line": 1367
          },
          "name": "changeMeToUndefined",
          "optional": true,
          "type": {
            "primitive": "string"
          }
        }
      ]
    },
    "jsii-calc.NullShouldBeTreatedAsUndefinedData": {
      "assembly": "jsii-calc",
      "datatype": true,
      "docs": {
        "stability": "experimental"
      },
      "fqn": "jsii-calc.NullShouldBeTreatedAsUndefinedData",
      "kind": "interface",
      "locationInModule": {
        "filename": "lib/compliance.ts",
        "line": 1425
      },
      "name": "NullShouldBeTreatedAsUndefinedData",
      "properties": [
        {
          "abstract": true,
          "docs": {
            "stability": "experimental"
          },
          "immutable": true,
          "locationInModule": {
            "filename": "lib/compliance.ts",
            "line": 1427
          },
          "name": "arrayWithThreeElementsAndUndefinedAsSecondArgument",
          "type": {
            "collection": {
              "elementtype": {
                "primitive": "any"
              },
              "kind": "array"
            }
          }
        },
        {
          "abstract": true,
          "docs": {
            "stability": "experimental"
          },
          "immutable": true,
          "locationInModule": {
            "filename": "lib/compliance.ts",
            "line": 1426
          },
          "name": "thisShouldBeUndefined",
          "optional": true,
          "type": {
            "primitive": "any"
          }
        }
      ]
    },
    "jsii-calc.NumberGenerator": {
      "assembly": "jsii-calc",
      "docs": {
        "stability": "experimental",
        "summary": "This allows us to test that a reference can be stored for objects that implement interfaces."
      },
      "fqn": "jsii-calc.NumberGenerator",
      "initializer": {
        "docs": {
          "stability": "experimental"
        },
        "locationInModule": {
          "filename": "lib/compliance.ts",
          "line": 506
        },
        "parameters": [
          {
            "name": "generator",
            "type": {
              "fqn": "jsii-calc.IRandomNumberGenerator"
            }
          }
        ]
      },
      "kind": "class",
      "locationInModule": {
        "filename": "lib/compliance.ts",
        "line": 505
      },
      "methods": [
        {
          "docs": {
            "stability": "experimental"
          },
          "locationInModule": {
            "filename": "lib/compliance.ts",
            "line": 512
          },
          "name": "isSameGenerator",
          "parameters": [
            {
              "name": "gen",
              "type": {
                "fqn": "jsii-calc.IRandomNumberGenerator"
              }
            }
          ],
          "returns": {
            "type": {
              "primitive": "boolean"
            }
          }
        },
        {
          "docs": {
            "stability": "experimental"
          },
          "locationInModule": {
            "filename": "lib/compliance.ts",
            "line": 508
          },
          "name": "nextTimes100",
          "returns": {
            "type": {
              "primitive": "number"
            }
          }
        }
      ],
      "name": "NumberGenerator",
      "properties": [
        {
          "docs": {
            "stability": "experimental"
          },
          "locationInModule": {
            "filename": "lib/compliance.ts",
            "line": 506
          },
          "name": "generator",
          "type": {
            "fqn": "jsii-calc.IRandomNumberGenerator"
          }
        }
      ]
    },
    "jsii-calc.ObjectRefsInCollections": {
      "assembly": "jsii-calc",
      "docs": {
        "stability": "experimental",
        "summary": "Verify that object references can be passed inside collections."
      },
      "fqn": "jsii-calc.ObjectRefsInCollections",
      "initializer": {
        "docs": {
          "stability": "experimental"
        }
      },
      "kind": "class",
      "locationInModule": {
        "filename": "lib/compliance.ts",
        "line": 264
      },
      "methods": [
        {
          "docs": {
            "stability": "experimental",
            "summary": "Returns the sum of all values."
          },
          "locationInModule": {
            "filename": "lib/compliance.ts",
            "line": 268
          },
          "name": "sumFromArray",
          "parameters": [
            {
              "name": "values",
              "type": {
                "collection": {
                  "elementtype": {
                    "fqn": "@scope/jsii-calc-lib.Value"
                  },
                  "kind": "array"
                }
              }
            }
          ],
          "returns": {
            "type": {
              "primitive": "number"
            }
          }
        },
        {
          "docs": {
            "stability": "experimental",
            "summary": "Returns the sum of all values in a map."
          },
          "locationInModule": {
            "filename": "lib/compliance.ts",
            "line": 279
          },
          "name": "sumFromMap",
          "parameters": [
            {
              "name": "values",
              "type": {
                "collection": {
                  "elementtype": {
                    "fqn": "@scope/jsii-calc-lib.Value"
                  },
                  "kind": "map"
                }
              }
            }
          ],
          "returns": {
            "type": {
              "primitive": "number"
            }
          }
        }
      ],
      "name": "ObjectRefsInCollections"
    },
    "jsii-calc.ObjectWithPropertyProvider": {
      "assembly": "jsii-calc",
      "docs": {
        "stability": "experimental"
      },
      "fqn": "jsii-calc.ObjectWithPropertyProvider",
      "kind": "class",
      "locationInModule": {
        "filename": "lib/compliance.ts",
        "line": 2546
      },
      "methods": [
        {
          "docs": {
            "stability": "experimental"
          },
          "locationInModule": {
            "filename": "lib/compliance.ts",
            "line": 2547
          },
          "name": "provide",
          "returns": {
            "type": {
              "fqn": "jsii-calc.IObjectWithProperty"
            }
          },
          "static": true
        }
      ],
      "name": "ObjectWithPropertyProvider"
    },
    "jsii-calc.Old": {
      "assembly": "jsii-calc",
      "docs": {
        "deprecated": "Use the new class",
        "stability": "deprecated",
        "summary": "Old class."
      },
      "fqn": "jsii-calc.Old",
      "initializer": {
        "docs": {
          "stability": "experimental"
        }
      },
      "kind": "class",
      "locationInModule": {
        "filename": "lib/documented.ts",
        "line": 53
      },
      "methods": [
        {
          "docs": {
            "stability": "deprecated",
            "summary": "Doo wop that thing."
          },
          "locationInModule": {
            "filename": "lib/documented.ts",
            "line": 57
          },
          "name": "doAThing"
        }
      ],
      "name": "Old"
    },
    "jsii-calc.OptionalArgumentInvoker": {
      "assembly": "jsii-calc",
      "docs": {
        "stability": "experimental"
      },
      "fqn": "jsii-calc.OptionalArgumentInvoker",
      "initializer": {
        "docs": {
          "stability": "experimental"
        },
        "locationInModule": {
          "filename": "lib/compliance.ts",
          "line": 1224
        },
        "parameters": [
          {
            "name": "delegate",
            "type": {
              "fqn": "jsii-calc.IInterfaceWithOptionalMethodArguments"
            }
          }
        ]
      },
      "kind": "class",
      "locationInModule": {
        "filename": "lib/compliance.ts",
        "line": 1223
      },
      "methods": [
        {
          "docs": {
            "stability": "experimental"
          },
          "locationInModule": {
            "filename": "lib/compliance.ts",
            "line": 1232
          },
          "name": "invokeWithOptional"
        },
        {
          "docs": {
            "stability": "experimental"
          },
          "locationInModule": {
            "filename": "lib/compliance.ts",
            "line": 1228
          },
          "name": "invokeWithoutOptional"
        }
      ],
      "name": "OptionalArgumentInvoker"
    },
    "jsii-calc.OptionalConstructorArgument": {
      "assembly": "jsii-calc",
      "docs": {
        "stability": "experimental"
      },
      "fqn": "jsii-calc.OptionalConstructorArgument",
      "initializer": {
        "docs": {
          "stability": "experimental"
        },
        "locationInModule": {
          "filename": "lib/compliance.ts",
          "line": 310
        },
        "parameters": [
          {
            "name": "arg1",
            "type": {
              "primitive": "number"
            }
          },
          {
            "name": "arg2",
            "type": {
              "primitive": "string"
            }
          },
          {
            "name": "arg3",
            "optional": true,
            "type": {
              "primitive": "date"
            }
          }
        ]
      },
      "kind": "class",
      "locationInModule": {
        "filename": "lib/compliance.ts",
        "line": 309
      },
      "name": "OptionalConstructorArgument",
      "properties": [
        {
          "docs": {
            "stability": "experimental"
          },
          "immutable": true,
          "locationInModule": {
            "filename": "lib/compliance.ts",
            "line": 311
          },
          "name": "arg1",
          "type": {
            "primitive": "number"
          }
        },
        {
          "docs": {
            "stability": "experimental"
          },
          "immutable": true,
          "locationInModule": {
            "filename": "lib/compliance.ts",
            "line": 312
          },
          "name": "arg2",
          "type": {
            "primitive": "string"
          }
        },
        {
          "docs": {
            "stability": "experimental"
          },
          "immutable": true,
          "locationInModule": {
            "filename": "lib/compliance.ts",
            "line": 313
          },
          "name": "arg3",
          "optional": true,
          "type": {
            "primitive": "date"
          }
        }
      ]
    },
    "jsii-calc.OptionalStruct": {
      "assembly": "jsii-calc",
      "datatype": true,
      "docs": {
        "stability": "experimental"
      },
      "fqn": "jsii-calc.OptionalStruct",
      "kind": "interface",
      "locationInModule": {
        "filename": "lib/compliance.ts",
        "line": 1867
      },
      "name": "OptionalStruct",
      "properties": [
        {
          "abstract": true,
          "docs": {
            "stability": "experimental"
          },
          "immutable": true,
          "locationInModule": {
            "filename": "lib/compliance.ts",
            "line": 1868
          },
          "name": "field",
          "optional": true,
          "type": {
            "primitive": "string"
          }
        }
      ]
    },
    "jsii-calc.OptionalStructConsumer": {
      "assembly": "jsii-calc",
      "docs": {
        "stability": "experimental"
      },
      "fqn": "jsii-calc.OptionalStructConsumer",
      "initializer": {
        "docs": {
          "stability": "experimental"
        },
        "locationInModule": {
          "filename": "lib/compliance.ts",
          "line": 1862
        },
        "parameters": [
          {
            "name": "optionalStruct",
            "optional": true,
            "type": {
              "fqn": "jsii-calc.OptionalStruct"
            }
          }
        ]
      },
      "kind": "class",
      "locationInModule": {
        "filename": "lib/compliance.ts",
        "line": 1858
      },
      "name": "OptionalStructConsumer",
      "properties": [
        {
          "docs": {
            "stability": "experimental"
          },
          "immutable": true,
          "locationInModule": {
            "filename": "lib/compliance.ts",
            "line": 1859
          },
          "name": "parameterWasUndefined",
          "type": {
            "primitive": "boolean"
          }
        },
        {
          "docs": {
            "stability": "experimental"
          },
          "immutable": true,
          "locationInModule": {
            "filename": "lib/compliance.ts",
            "line": 1860
          },
          "name": "fieldValue",
          "optional": true,
          "type": {
            "primitive": "string"
          }
        }
      ]
    },
    "jsii-calc.OverridableProtectedMember": {
      "assembly": "jsii-calc",
      "docs": {
        "see": "https://github.com/aws/jsii/issues/903",
        "stability": "experimental"
      },
      "fqn": "jsii-calc.OverridableProtectedMember",
      "initializer": {
        "docs": {
          "stability": "experimental"
        }
      },
      "kind": "class",
      "locationInModule": {
        "filename": "lib/compliance.ts",
        "line": 2135
      },
      "methods": [
        {
          "docs": {
            "stability": "experimental"
          },
          "locationInModule": {
            "filename": "lib/compliance.ts",
            "line": 2147
          },
          "name": "overrideMe",
          "protected": true,
          "returns": {
            "type": {
              "primitive": "string"
            }
          }
        },
        {
          "docs": {
            "stability": "experimental"
          },
          "locationInModule": {
            "filename": "lib/compliance.ts",
            "line": 2143
          },
          "name": "switchModes"
        },
        {
          "docs": {
            "stability": "experimental"
          },
          "locationInModule": {
            "filename": "lib/compliance.ts",
            "line": 2139
          },
          "name": "valueFromProtected",
          "returns": {
            "type": {
              "primitive": "string"
            }
          }
        }
      ],
      "name": "OverridableProtectedMember",
      "properties": [
        {
          "docs": {
            "stability": "experimental"
          },
          "immutable": true,
          "locationInModule": {
            "filename": "lib/compliance.ts",
            "line": 2136
          },
          "name": "overrideReadOnly",
          "protected": true,
          "type": {
            "primitive": "string"
          }
        },
        {
          "docs": {
            "stability": "experimental"
          },
          "locationInModule": {
            "filename": "lib/compliance.ts",
            "line": 2137
          },
          "name": "overrideReadWrite",
          "protected": true,
          "type": {
            "primitive": "string"
          }
        }
      ]
    },
    "jsii-calc.OverrideReturnsObject": {
      "assembly": "jsii-calc",
      "docs": {
        "stability": "experimental"
      },
      "fqn": "jsii-calc.OverrideReturnsObject",
      "initializer": {
        "docs": {
          "stability": "experimental"
        }
      },
      "kind": "class",
      "locationInModule": {
        "filename": "lib/compliance.ts",
        "line": 645
      },
      "methods": [
        {
          "docs": {
            "stability": "experimental"
          },
          "locationInModule": {
            "filename": "lib/compliance.ts",
            "line": 646
          },
          "name": "test",
          "parameters": [
            {
              "name": "obj",
              "type": {
                "fqn": "jsii-calc.IReturnsNumber"
              }
            }
          ],
          "returns": {
            "type": {
              "primitive": "number"
            }
          }
        }
      ],
      "name": "OverrideReturnsObject"
    },
    "jsii-calc.ParentStruct982": {
      "assembly": "jsii-calc",
      "datatype": true,
      "docs": {
        "stability": "experimental",
        "summary": "https://github.com/aws/jsii/issues/982."
      },
      "fqn": "jsii-calc.ParentStruct982",
      "kind": "interface",
      "locationInModule": {
        "filename": "lib/compliance.ts",
        "line": 2498
      },
      "name": "ParentStruct982",
      "properties": [
        {
          "abstract": true,
          "docs": {
            "stability": "experimental"
          },
          "immutable": true,
          "locationInModule": {
            "filename": "lib/compliance.ts",
            "line": 2499
          },
          "name": "foo",
          "type": {
            "primitive": "string"
          }
        }
      ]
    },
    "jsii-calc.PartiallyInitializedThisConsumer": {
      "abstract": true,
      "assembly": "jsii-calc",
      "docs": {
        "stability": "experimental"
      },
      "fqn": "jsii-calc.PartiallyInitializedThisConsumer",
      "initializer": {
        "docs": {
          "stability": "experimental"
        }
      },
      "kind": "class",
      "locationInModule": {
        "filename": "lib/compliance.ts",
        "line": 1833
      },
      "methods": [
        {
          "abstract": true,
          "docs": {
            "stability": "experimental"
          },
          "locationInModule": {
            "filename": "lib/compliance.ts",
            "line": 1834
          },
          "name": "consumePartiallyInitializedThis",
          "parameters": [
            {
              "name": "obj",
              "type": {
                "fqn": "jsii-calc.ConstructorPassesThisOut"
              }
            },
            {
              "name": "dt",
              "type": {
                "primitive": "date"
              }
            },
            {
              "name": "ev",
              "type": {
                "fqn": "jsii-calc.AllTypesEnum"
              }
            }
          ],
          "returns": {
            "type": {
              "primitive": "string"
            }
          }
        }
      ],
      "name": "PartiallyInitializedThisConsumer"
    },
    "jsii-calc.Polymorphism": {
      "assembly": "jsii-calc",
      "docs": {
        "stability": "experimental"
      },
      "fqn": "jsii-calc.Polymorphism",
      "initializer": {
        "docs": {
          "stability": "experimental"
        }
      },
      "kind": "class",
      "locationInModule": {
        "filename": "lib/compliance.ts",
        "line": 495
      },
      "methods": [
        {
          "docs": {
            "stability": "experimental"
          },
          "locationInModule": {
            "filename": "lib/compliance.ts",
            "line": 496
          },
          "name": "sayHello",
          "parameters": [
            {
              "name": "friendly",
              "type": {
                "fqn": "@scope/jsii-calc-lib.IFriendly"
              }
            }
          ],
          "returns": {
            "type": {
              "primitive": "string"
            }
          }
        }
      ],
      "name": "Polymorphism"
    },
    "jsii-calc.Power": {
      "assembly": "jsii-calc",
      "base": "jsii-calc.composition.CompositeOperation",
      "docs": {
        "stability": "experimental",
        "summary": "The power operation."
      },
      "fqn": "jsii-calc.Power",
      "initializer": {
        "docs": {
          "stability": "experimental",
          "summary": "Creates a Power operation."
        },
        "locationInModule": {
          "filename": "lib/calculator.ts",
          "line": 227
        },
        "parameters": [
          {
            "docs": {
              "summary": "The base of the power."
            },
            "name": "base",
            "type": {
              "fqn": "@scope/jsii-calc-lib.Value"
            }
          },
          {
            "docs": {
              "summary": "The number of times to multiply."
            },
            "name": "pow",
            "type": {
              "fqn": "@scope/jsii-calc-lib.Value"
            }
          }
        ]
      },
      "kind": "class",
      "locationInModule": {
        "filename": "lib/calculator.ts",
        "line": 221
      },
      "name": "Power",
      "properties": [
        {
          "docs": {
            "stability": "experimental",
            "summary": "The base of the power."
          },
          "immutable": true,
          "locationInModule": {
            "filename": "lib/calculator.ts",
            "line": 227
          },
          "name": "base",
          "type": {
            "fqn": "@scope/jsii-calc-lib.Value"
          }
        },
        {
          "docs": {
            "remarks": "Must be implemented by derived classes.",
            "stability": "experimental",
            "summary": "The expression that this operation consists of."
          },
          "immutable": true,
          "locationInModule": {
            "filename": "lib/calculator.ts",
            "line": 231
          },
          "name": "expression",
          "overrides": "jsii-calc.composition.CompositeOperation",
          "type": {
            "fqn": "@scope/jsii-calc-lib.Value"
          }
        },
        {
          "docs": {
            "stability": "experimental",
            "summary": "The number of times to multiply."
          },
          "immutable": true,
          "locationInModule": {
            "filename": "lib/calculator.ts",
            "line": 227
          },
          "name": "pow",
          "type": {
            "fqn": "@scope/jsii-calc-lib.Value"
          }
        }
      ]
    },
    "jsii-calc.PropertyNamedProperty": {
      "assembly": "jsii-calc",
      "docs": {
        "stability": "experimental",
        "summary": "Reproduction for https://github.com/aws/jsii/issues/1113 Where a method or property named \"property\" would result in impossible to load Python code."
      },
      "fqn": "jsii-calc.PropertyNamedProperty",
      "initializer": {
        "docs": {
          "stability": "experimental"
        }
      },
      "kind": "class",
      "locationInModule": {
        "filename": "lib/calculator.ts",
        "line": 392
      },
      "name": "PropertyNamedProperty",
      "properties": [
        {
          "docs": {
            "stability": "experimental"
          },
          "immutable": true,
          "locationInModule": {
            "filename": "lib/calculator.ts",
            "line": 393
          },
          "name": "property",
          "type": {
            "primitive": "string"
          }
        },
        {
          "docs": {
            "stability": "experimental"
          },
          "immutable": true,
          "locationInModule": {
            "filename": "lib/calculator.ts",
            "line": 394
          },
          "name": "yetAnoterOne",
          "type": {
            "primitive": "boolean"
          }
        }
      ]
    },
    "jsii-calc.PublicClass": {
      "assembly": "jsii-calc",
      "docs": {
        "stability": "experimental"
      },
      "fqn": "jsii-calc.PublicClass",
      "initializer": {
        "docs": {
          "stability": "experimental"
        }
      },
      "kind": "class",
      "locationInModule": {
        "filename": "lib/compliance.ts",
        "line": 1553
      },
      "methods": [
        {
          "docs": {
            "stability": "experimental"
          },
          "locationInModule": {
            "filename": "lib/compliance.ts",
            "line": 1554
          },
          "name": "hello"
        }
      ],
      "name": "PublicClass"
    },
    "jsii-calc.PythonReservedWords": {
      "assembly": "jsii-calc",
      "docs": {
        "stability": "experimental"
      },
      "fqn": "jsii-calc.PythonReservedWords",
      "initializer": {
        "docs": {
          "stability": "experimental"
        }
      },
      "kind": "class",
      "locationInModule": {
        "filename": "lib/compliance.ts",
        "line": 957
      },
      "methods": [
        {
          "docs": {
            "stability": "experimental"
          },
          "locationInModule": {
            "filename": "lib/compliance.ts",
            "line": 958
          },
          "name": "and"
        },
        {
          "docs": {
            "stability": "experimental"
          },
          "locationInModule": {
            "filename": "lib/compliance.ts",
            "line": 962
          },
          "name": "as"
        },
        {
          "docs": {
            "stability": "experimental"
          },
          "locationInModule": {
            "filename": "lib/compliance.ts",
            "line": 966
          },
          "name": "assert"
        },
        {
          "docs": {
            "stability": "experimental"
          },
          "locationInModule": {
            "filename": "lib/compliance.ts",
            "line": 970
          },
          "name": "async"
        },
        {
          "docs": {
            "stability": "experimental"
          },
          "locationInModule": {
            "filename": "lib/compliance.ts",
            "line": 974
          },
          "name": "await"
        },
        {
          "docs": {
            "stability": "experimental"
          },
          "locationInModule": {
            "filename": "lib/compliance.ts",
            "line": 978
          },
          "name": "break"
        },
        {
          "docs": {
            "stability": "experimental"
          },
          "locationInModule": {
            "filename": "lib/compliance.ts",
            "line": 982
          },
          "name": "class"
        },
        {
          "docs": {
            "stability": "experimental"
          },
          "locationInModule": {
            "filename": "lib/compliance.ts",
            "line": 986
          },
          "name": "continue"
        },
        {
          "docs": {
            "stability": "experimental"
          },
          "locationInModule": {
            "filename": "lib/compliance.ts",
            "line": 990
          },
          "name": "def"
        },
        {
          "docs": {
            "stability": "experimental"
          },
          "locationInModule": {
            "filename": "lib/compliance.ts",
            "line": 994
          },
          "name": "del"
        },
        {
          "docs": {
            "stability": "experimental"
          },
          "locationInModule": {
            "filename": "lib/compliance.ts",
            "line": 998
          },
          "name": "elif"
        },
        {
          "docs": {
            "stability": "experimental"
          },
          "locationInModule": {
            "filename": "lib/compliance.ts",
            "line": 1002
          },
          "name": "else"
        },
        {
          "docs": {
            "stability": "experimental"
          },
          "locationInModule": {
            "filename": "lib/compliance.ts",
            "line": 1006
          },
          "name": "except"
        },
        {
          "docs": {
            "stability": "experimental"
          },
          "locationInModule": {
            "filename": "lib/compliance.ts",
            "line": 1010
          },
          "name": "finally"
        },
        {
          "docs": {
            "stability": "experimental"
          },
          "locationInModule": {
            "filename": "lib/compliance.ts",
            "line": 1014
          },
          "name": "for"
        },
        {
          "docs": {
            "stability": "experimental"
          },
          "locationInModule": {
            "filename": "lib/compliance.ts",
            "line": 1018
          },
          "name": "from"
        },
        {
          "docs": {
            "stability": "experimental"
          },
          "locationInModule": {
            "filename": "lib/compliance.ts",
            "line": 1022
          },
          "name": "global"
        },
        {
          "docs": {
            "stability": "experimental"
          },
          "locationInModule": {
            "filename": "lib/compliance.ts",
            "line": 1026
          },
          "name": "if"
        },
        {
          "docs": {
            "stability": "experimental"
          },
          "locationInModule": {
            "filename": "lib/compliance.ts",
            "line": 1030
          },
          "name": "import"
        },
        {
          "docs": {
            "stability": "experimental"
          },
          "locationInModule": {
            "filename": "lib/compliance.ts",
            "line": 1034
          },
          "name": "in"
        },
        {
          "docs": {
            "stability": "experimental"
          },
          "locationInModule": {
            "filename": "lib/compliance.ts",
            "line": 1038
          },
          "name": "is"
        },
        {
          "docs": {
            "stability": "experimental"
          },
          "locationInModule": {
            "filename": "lib/compliance.ts",
            "line": 1042
          },
          "name": "lambda"
        },
        {
          "docs": {
            "stability": "experimental"
          },
          "locationInModule": {
            "filename": "lib/compliance.ts",
            "line": 1046
          },
          "name": "nonlocal"
        },
        {
          "docs": {
            "stability": "experimental"
          },
          "locationInModule": {
            "filename": "lib/compliance.ts",
            "line": 1050
          },
          "name": "not"
        },
        {
          "docs": {
            "stability": "experimental"
          },
          "locationInModule": {
            "filename": "lib/compliance.ts",
            "line": 1054
          },
          "name": "or"
        },
        {
          "docs": {
            "stability": "experimental"
          },
          "locationInModule": {
            "filename": "lib/compliance.ts",
            "line": 1058
          },
          "name": "pass"
        },
        {
          "docs": {
            "stability": "experimental"
          },
          "locationInModule": {
            "filename": "lib/compliance.ts",
            "line": 1062
          },
          "name": "raise"
        },
        {
          "docs": {
            "stability": "experimental"
          },
          "locationInModule": {
            "filename": "lib/compliance.ts",
            "line": 1066
          },
          "name": "return"
        },
        {
          "docs": {
            "stability": "experimental"
          },
          "locationInModule": {
            "filename": "lib/compliance.ts",
            "line": 1070
          },
          "name": "try"
        },
        {
          "docs": {
            "stability": "experimental"
          },
          "locationInModule": {
            "filename": "lib/compliance.ts",
            "line": 1074
          },
          "name": "while"
        },
        {
          "docs": {
            "stability": "experimental"
          },
          "locationInModule": {
            "filename": "lib/compliance.ts",
            "line": 1078
          },
          "name": "with"
        },
        {
          "docs": {
            "stability": "experimental"
          },
          "locationInModule": {
            "filename": "lib/compliance.ts",
            "line": 1082
          },
          "name": "yield"
        }
      ],
      "name": "PythonReservedWords"
    },
    "jsii-calc.PythonSelf.ClassWithSelf": {
      "assembly": "jsii-calc",
      "docs": {
        "stability": "experimental"
      },
      "fqn": "jsii-calc.PythonSelf.ClassWithSelf",
      "initializer": {
        "docs": {
          "stability": "experimental"
        },
        "locationInModule": {
          "filename": "lib/compliance.ts",
          "line": 1092
        },
        "parameters": [
          {
            "name": "self",
            "type": {
              "primitive": "string"
            }
          }
        ]
      },
      "kind": "class",
      "locationInModule": {
        "filename": "lib/compliance.ts",
        "line": 1091
      },
      "methods": [
        {
          "docs": {
            "stability": "experimental"
          },
          "locationInModule": {
            "filename": "lib/compliance.ts",
            "line": 1094
          },
          "name": "method",
          "parameters": [
            {
              "name": "self",
              "type": {
                "primitive": "number"
              }
            }
          ],
          "returns": {
            "type": {
              "primitive": "string"
            }
          }
        }
      ],
      "name": "ClassWithSelf",
      "namespace": "PythonSelf",
      "properties": [
        {
          "docs": {
            "stability": "experimental"
          },
          "immutable": true,
          "locationInModule": {
            "filename": "lib/compliance.ts",
            "line": 1092
          },
          "name": "self",
          "type": {
            "primitive": "string"
          }
        }
      ]
    },
    "jsii-calc.PythonSelf.ClassWithSelfKwarg": {
      "assembly": "jsii-calc",
      "docs": {
        "stability": "experimental"
      },
      "fqn": "jsii-calc.PythonSelf.ClassWithSelfKwarg",
      "initializer": {
        "docs": {
          "stability": "experimental"
        },
        "locationInModule": {
          "filename": "lib/compliance.ts",
          "line": 1100
        },
        "parameters": [
          {
            "name": "props",
            "type": {
              "fqn": "jsii-calc.PythonSelf.StructWithSelf"
            }
          }
        ]
      },
      "kind": "class",
      "locationInModule": {
        "filename": "lib/compliance.ts",
        "line": 1099
      },
      "name": "ClassWithSelfKwarg",
      "namespace": "PythonSelf",
      "properties": [
        {
          "docs": {
            "stability": "experimental"
          },
          "immutable": true,
          "locationInModule": {
            "filename": "lib/compliance.ts",
            "line": 1100
          },
          "name": "props",
          "type": {
            "fqn": "jsii-calc.PythonSelf.StructWithSelf"
          }
        }
      ]
    },
    "jsii-calc.PythonSelf.IInterfaceWithSelf": {
      "assembly": "jsii-calc",
      "docs": {
        "stability": "experimental"
      },
      "fqn": "jsii-calc.PythonSelf.IInterfaceWithSelf",
      "kind": "interface",
      "locationInModule": {
        "filename": "lib/compliance.ts",
        "line": 1107
      },
      "methods": [
        {
          "abstract": true,
          "docs": {
            "stability": "experimental"
          },
          "locationInModule": {
            "filename": "lib/compliance.ts",
            "line": 1108
          },
          "name": "method",
          "parameters": [
            {
              "name": "self",
              "type": {
                "primitive": "number"
              }
            }
          ],
          "returns": {
            "type": {
              "primitive": "string"
            }
          }
        }
      ],
      "name": "IInterfaceWithSelf",
      "namespace": "PythonSelf"
    },
    "jsii-calc.PythonSelf.StructWithSelf": {
      "assembly": "jsii-calc",
      "datatype": true,
      "docs": {
        "stability": "experimental"
      },
      "fqn": "jsii-calc.PythonSelf.StructWithSelf",
      "kind": "interface",
      "locationInModule": {
        "filename": "lib/compliance.ts",
        "line": 1103
      },
      "name": "StructWithSelf",
      "namespace": "PythonSelf",
      "properties": [
        {
          "abstract": true,
          "docs": {
            "stability": "experimental"
          },
          "immutable": true,
          "locationInModule": {
            "filename": "lib/compliance.ts",
            "line": 1104
          },
          "name": "self",
          "type": {
            "primitive": "string"
          }
        }
      ]
    },
    "jsii-calc.ReferenceEnumFromScopedPackage": {
      "assembly": "jsii-calc",
      "docs": {
        "stability": "experimental",
        "summary": "See awslabs/jsii#138."
      },
      "fqn": "jsii-calc.ReferenceEnumFromScopedPackage",
      "initializer": {
        "docs": {
          "stability": "experimental"
        }
      },
      "kind": "class",
      "locationInModule": {
        "filename": "lib/compliance.ts",
        "line": 1183
      },
      "methods": [
        {
          "docs": {
            "stability": "experimental"
          },
          "locationInModule": {
            "filename": "lib/compliance.ts",
            "line": 1186
          },
          "name": "loadFoo",
          "returns": {
            "optional": true,
            "type": {
              "fqn": "@scope/jsii-calc-lib.EnumFromScopedModule"
            }
          }
        },
        {
          "docs": {
            "stability": "experimental"
          },
          "locationInModule": {
            "filename": "lib/compliance.ts",
            "line": 1190
          },
          "name": "saveFoo",
          "parameters": [
            {
              "name": "value",
              "type": {
                "fqn": "@scope/jsii-calc-lib.EnumFromScopedModule"
              }
            }
          ]
        }
      ],
      "name": "ReferenceEnumFromScopedPackage",
      "properties": [
        {
          "docs": {
            "stability": "experimental"
          },
          "locationInModule": {
            "filename": "lib/compliance.ts",
            "line": 1184
          },
          "name": "foo",
          "optional": true,
          "type": {
            "fqn": "@scope/jsii-calc-lib.EnumFromScopedModule"
          }
        }
      ]
    },
    "jsii-calc.ReturnsPrivateImplementationOfInterface": {
      "assembly": "jsii-calc",
      "docs": {
        "returns": "an instance of an un-exported class that extends `ExportedBaseClass`, declared as `IPrivatelyImplemented`.",
        "see": "https://github.com/aws/jsii/issues/320",
        "stability": "experimental",
        "summary": "Helps ensure the JSII kernel & runtime cooperate correctly when an un-exported instance of a class is returned with a declared type that is an exported interface, and the instance inherits from an exported class."
      },
      "fqn": "jsii-calc.ReturnsPrivateImplementationOfInterface",
      "initializer": {
        "docs": {
          "stability": "experimental"
        }
      },
      "kind": "class",
      "locationInModule": {
        "filename": "lib/compliance.ts",
        "line": 1507
      },
      "name": "ReturnsPrivateImplementationOfInterface",
      "properties": [
        {
          "docs": {
            "stability": "experimental"
          },
          "immutable": true,
          "locationInModule": {
            "filename": "lib/compliance.ts",
            "line": 1508
          },
          "name": "privateImplementation",
          "type": {
            "fqn": "jsii-calc.IPrivatelyImplemented"
          }
        }
      ]
    },
    "jsii-calc.RootStruct": {
      "assembly": "jsii-calc",
      "datatype": true,
      "docs": {
        "remarks": "This is cheating with the (current) declared types, but this is the \"more\nidiomatic\" way for Pythonists.",
        "stability": "experimental",
        "summary": "This is here to check that we can pass a nested struct into a kwargs by specifying it as an in-line dictionary."
      },
      "fqn": "jsii-calc.RootStruct",
      "kind": "interface",
      "locationInModule": {
        "filename": "lib/compliance.ts",
        "line": 2442
      },
      "name": "RootStruct",
      "properties": [
        {
          "abstract": true,
          "docs": {
            "stability": "experimental",
            "summary": "May not be empty."
          },
          "immutable": true,
          "locationInModule": {
            "filename": "lib/compliance.ts",
            "line": 2446
          },
          "name": "stringProp",
          "type": {
            "primitive": "string"
          }
        },
        {
          "abstract": true,
          "docs": {
            "stability": "experimental"
          },
          "immutable": true,
          "locationInModule": {
            "filename": "lib/compliance.ts",
            "line": 2447
          },
          "name": "nestedStruct",
          "optional": true,
          "type": {
            "fqn": "jsii-calc.NestedStruct"
          }
        }
      ]
    },
    "jsii-calc.RootStructValidator": {
      "assembly": "jsii-calc",
      "docs": {
        "stability": "experimental"
      },
      "fqn": "jsii-calc.RootStructValidator",
      "kind": "class",
      "locationInModule": {
        "filename": "lib/compliance.ts",
        "line": 2455
      },
      "methods": [
        {
          "docs": {
            "stability": "experimental"
          },
          "locationInModule": {
            "filename": "lib/compliance.ts",
            "line": 2456
          },
          "name": "validate",
          "parameters": [
            {
              "name": "struct",
              "type": {
                "fqn": "jsii-calc.RootStruct"
              }
            }
          ],
          "static": true
        }
      ],
      "name": "RootStructValidator"
    },
    "jsii-calc.RuntimeTypeChecking": {
      "assembly": "jsii-calc",
      "docs": {
        "stability": "experimental"
      },
      "fqn": "jsii-calc.RuntimeTypeChecking",
      "initializer": {
        "docs": {
          "stability": "experimental"
        }
      },
      "kind": "class",
      "locationInModule": {
        "filename": "lib/compliance.ts",
        "line": 288
      },
      "methods": [
        {
          "docs": {
            "stability": "experimental"
          },
          "locationInModule": {
            "filename": "lib/compliance.ts",
            "line": 296
          },
          "name": "methodWithDefaultedArguments",
          "parameters": [
            {
              "name": "arg1",
              "optional": true,
              "type": {
                "primitive": "number"
              }
            },
            {
              "name": "arg2",
              "optional": true,
              "type": {
                "primitive": "string"
              }
            },
            {
              "name": "arg3",
              "optional": true,
              "type": {
                "primitive": "date"
              }
            }
          ]
        },
        {
          "docs": {
            "stability": "experimental"
          },
          "locationInModule": {
            "filename": "lib/compliance.ts",
            "line": 304
          },
          "name": "methodWithOptionalAnyArgument",
          "parameters": [
            {
              "name": "arg",
              "optional": true,
              "type": {
                "primitive": "any"
              }
            }
          ]
        },
        {
          "docs": {
            "stability": "experimental",
            "summary": "Used to verify verification of number of method arguments."
          },
          "locationInModule": {
            "filename": "lib/compliance.ts",
            "line": 292
          },
          "name": "methodWithOptionalArguments",
          "parameters": [
            {
              "name": "arg1",
              "type": {
                "primitive": "number"
              }
            },
            {
              "name": "arg2",
              "type": {
                "primitive": "string"
              }
            },
            {
              "name": "arg3",
              "optional": true,
              "type": {
                "primitive": "date"
              }
            }
          ]
        }
      ],
      "name": "RuntimeTypeChecking"
    },
    "jsii-calc.SecondLevelStruct": {
      "assembly": "jsii-calc",
      "datatype": true,
      "docs": {
        "stability": "experimental"
      },
      "fqn": "jsii-calc.SecondLevelStruct",
      "kind": "interface",
      "locationInModule": {
        "filename": "lib/compliance.ts",
        "line": 2014
      },
      "name": "SecondLevelStruct",
      "properties": [
        {
          "abstract": true,
          "docs": {
            "stability": "experimental",
            "summary": "It's long and required."
          },
          "immutable": true,
          "locationInModule": {
            "filename": "lib/compliance.ts",
            "line": 2018
          },
          "name": "deeperRequiredProp",
          "type": {
            "primitive": "string"
          }
        },
        {
          "abstract": true,
          "docs": {
            "stability": "experimental",
            "summary": "It's long, but you'll almost never pass it."
          },
          "immutable": true,
          "locationInModule": {
            "filename": "lib/compliance.ts",
            "line": 2023
          },
          "name": "deeperOptionalProp",
          "optional": true,
          "type": {
            "primitive": "string"
          }
        }
      ]
    },
    "jsii-calc.SingleInstanceTwoTypes": {
      "assembly": "jsii-calc",
      "docs": {
        "remarks": "JSII clients can instantiate 2 different strongly-typed wrappers for the same\nobject. Unfortunately, this will break object equality, but if we didn't do\nthis it would break runtime type checks in the JVM or CLR.",
        "stability": "experimental",
        "summary": "Test that a single instance can be returned under two different FQNs."
      },
      "fqn": "jsii-calc.SingleInstanceTwoTypes",
      "initializer": {
        "docs": {
          "stability": "experimental"
        }
      },
      "kind": "class",
      "locationInModule": {
        "filename": "lib/compliance.ts",
        "line": 1624
      },
      "methods": [
        {
          "docs": {
            "stability": "experimental"
          },
          "locationInModule": {
            "filename": "lib/compliance.ts",
            "line": 1627
          },
          "name": "interface1",
          "returns": {
            "type": {
              "fqn": "jsii-calc.InbetweenClass"
            }
          }
        },
        {
          "docs": {
            "stability": "experimental"
          },
          "locationInModule": {
            "filename": "lib/compliance.ts",
            "line": 1631
          },
          "name": "interface2",
          "returns": {
            "type": {
              "fqn": "jsii-calc.IPublicInterface"
            }
          }
        }
      ],
      "name": "SingleInstanceTwoTypes"
    },
    "jsii-calc.SingletonInt": {
      "assembly": "jsii-calc",
      "docs": {
        "remarks": "https://github.com/aws/jsii/issues/231",
        "stability": "experimental",
        "summary": "Verifies that singleton enums are handled correctly."
      },
      "fqn": "jsii-calc.SingletonInt",
      "kind": "class",
      "locationInModule": {
        "filename": "lib/compliance.ts",
        "line": 1966
      },
      "methods": [
        {
          "docs": {
            "stability": "experimental"
          },
          "locationInModule": {
            "filename": "lib/compliance.ts",
            "line": 1968
          },
          "name": "isSingletonInt",
          "parameters": [
            {
              "name": "value",
              "type": {
                "primitive": "number"
              }
            }
          ],
          "returns": {
            "type": {
              "primitive": "boolean"
            }
          }
        }
      ],
      "name": "SingletonInt"
    },
    "jsii-calc.SingletonIntEnum": {
      "assembly": "jsii-calc",
      "docs": {
        "stability": "experimental",
        "summary": "A singleton integer."
      },
      "fqn": "jsii-calc.SingletonIntEnum",
      "kind": "enum",
      "locationInModule": {
        "filename": "lib/compliance.ts",
        "line": 1973
      },
      "members": [
        {
          "docs": {
            "stability": "experimental",
            "summary": "Elite!"
          },
          "name": "SINGLETON_INT"
        }
      ],
      "name": "SingletonIntEnum"
    },
    "jsii-calc.SingletonString": {
      "assembly": "jsii-calc",
      "docs": {
        "remarks": "https://github.com/aws/jsii/issues/231",
        "stability": "experimental",
        "summary": "Verifies that singleton enums are handled correctly."
      },
      "fqn": "jsii-calc.SingletonString",
      "kind": "class",
      "locationInModule": {
        "filename": "lib/compliance.ts",
        "line": 1949
      },
      "methods": [
        {
          "docs": {
            "stability": "experimental"
          },
          "locationInModule": {
            "filename": "lib/compliance.ts",
            "line": 1952
          },
          "name": "isSingletonString",
          "parameters": [
            {
              "name": "value",
              "type": {
                "primitive": "string"
              }
            }
          ],
          "returns": {
            "type": {
              "primitive": "boolean"
            }
          }
        }
      ],
      "name": "SingletonString"
    },
    "jsii-calc.SingletonStringEnum": {
      "assembly": "jsii-calc",
      "docs": {
        "stability": "experimental",
        "summary": "A singleton string."
      },
      "fqn": "jsii-calc.SingletonStringEnum",
      "kind": "enum",
      "locationInModule": {
        "filename": "lib/compliance.ts",
        "line": 1957
      },
      "members": [
        {
          "docs": {
            "stability": "experimental",
            "summary": "1337."
          },
          "name": "SINGLETON_STRING"
        }
      ],
      "name": "SingletonStringEnum"
    },
    "jsii-calc.SmellyStruct": {
      "assembly": "jsii-calc",
      "datatype": true,
      "docs": {
        "stability": "experimental"
      },
      "fqn": "jsii-calc.SmellyStruct",
      "kind": "interface",
      "locationInModule": {
        "filename": "lib/calculator.ts",
        "line": 403
      },
      "name": "SmellyStruct",
      "properties": [
        {
          "abstract": true,
          "docs": {
            "stability": "experimental"
          },
          "immutable": true,
          "locationInModule": {
            "filename": "lib/calculator.ts",
            "line": 404
          },
          "name": "property",
          "type": {
            "primitive": "string"
          }
        },
        {
          "abstract": true,
          "docs": {
            "stability": "experimental"
          },
          "immutable": true,
          "locationInModule": {
            "filename": "lib/calculator.ts",
            "line": 405
          },
          "name": "yetAnoterOne",
          "type": {
            "primitive": "boolean"
          }
        }
      ]
    },
    "jsii-calc.SomeTypeJsii976": {
      "assembly": "jsii-calc",
      "docs": {
        "stability": "experimental"
      },
      "fqn": "jsii-calc.SomeTypeJsii976",
      "initializer": {
        "docs": {
          "stability": "experimental"
        }
      },
      "kind": "class",
      "locationInModule": {
        "filename": "lib/compliance.ts",
        "line": 2479
      },
      "methods": [
        {
          "docs": {
            "stability": "experimental"
          },
          "locationInModule": {
            "filename": "lib/compliance.ts",
            "line": 2488
          },
          "name": "returnAnonymous",
          "returns": {
            "type": {
              "primitive": "any"
            }
          },
          "static": true
        },
        {
          "docs": {
            "stability": "experimental"
          },
          "locationInModule": {
            "filename": "lib/compliance.ts",
            "line": 2480
          },
          "name": "returnReturn",
          "returns": {
            "type": {
              "fqn": "jsii-calc.IReturnJsii976"
            }
          },
          "static": true
        }
      ],
      "name": "SomeTypeJsii976"
    },
    "jsii-calc.StableClass": {
      "assembly": "jsii-calc",
      "docs": {
        "stability": "stable"
      },
      "fqn": "jsii-calc.StableClass",
      "initializer": {
        "docs": {
          "stability": "stable"
        },
        "locationInModule": {
          "filename": "lib/stability.ts",
          "line": 59
        },
        "parameters": [
          {
            "name": "readonlyString",
            "type": {
              "primitive": "string"
            }
          },
          {
            "name": "mutableNumber",
            "optional": true,
            "type": {
              "primitive": "number"
            }
          }
        ]
      },
      "kind": "class",
      "locationInModule": {
        "filename": "lib/stability.ts",
        "line": 53
      },
      "methods": [
        {
          "docs": {
            "stability": "stable"
          },
          "locationInModule": {
            "filename": "lib/stability.ts",
            "line": 64
          },
          "name": "method"
        }
      ],
      "name": "StableClass",
      "properties": [
        {
          "docs": {
            "stability": "stable"
          },
          "immutable": true,
          "locationInModule": {
            "filename": "lib/stability.ts",
            "line": 55
          },
          "name": "readonlyProperty",
          "type": {
            "primitive": "string"
          }
        },
        {
          "docs": {
            "stability": "stable"
          },
          "locationInModule": {
            "filename": "lib/stability.ts",
            "line": 57
          },
          "name": "mutableProperty",
          "optional": true,
          "type": {
            "primitive": "number"
          }
        }
      ]
    },
    "jsii-calc.StableEnum": {
      "assembly": "jsii-calc",
      "docs": {
        "stability": "stable"
      },
      "fqn": "jsii-calc.StableEnum",
      "kind": "enum",
      "locationInModule": {
        "filename": "lib/stability.ts",
        "line": 69
      },
      "members": [
        {
          "docs": {
            "stability": "stable"
          },
          "name": "OPTION_A"
        },
        {
          "docs": {
            "stability": "stable"
          },
          "name": "OPTION_B"
        }
      ],
      "name": "StableEnum"
    },
    "jsii-calc.StableStruct": {
      "assembly": "jsii-calc",
      "datatype": true,
      "docs": {
        "stability": "stable"
      },
      "fqn": "jsii-calc.StableStruct",
      "kind": "interface",
      "locationInModule": {
        "filename": "lib/stability.ts",
        "line": 41
      },
      "name": "StableStruct",
      "properties": [
        {
          "abstract": true,
          "docs": {
            "stability": "stable"
          },
          "immutable": true,
          "locationInModule": {
            "filename": "lib/stability.ts",
            "line": 43
          },
          "name": "readonlyProperty",
          "type": {
            "primitive": "string"
          }
        }
      ]
    },
    "jsii-calc.StaticContext": {
      "assembly": "jsii-calc",
      "docs": {
        "remarks": "https://github.com/awslabs/aws-cdk/issues/2304",
        "stability": "experimental",
        "summary": "This is used to validate the ability to use `this` from within a static context."
      },
      "fqn": "jsii-calc.StaticContext",
      "kind": "class",
      "locationInModule": {
        "filename": "lib/compliance.ts",
        "line": 1892
      },
      "methods": [
        {
          "docs": {
            "stability": "experimental"
          },
          "locationInModule": {
            "filename": "lib/compliance.ts",
            "line": 1895
          },
          "name": "canAccessStaticContext",
          "returns": {
            "type": {
              "primitive": "boolean"
            }
          },
          "static": true
        }
      ],
      "name": "StaticContext",
      "properties": [
        {
          "docs": {
            "stability": "experimental"
          },
          "locationInModule": {
            "filename": "lib/compliance.ts",
            "line": 1903
          },
          "name": "staticVariable",
          "static": true,
          "type": {
            "primitive": "boolean"
          }
        }
      ]
    },
    "jsii-calc.Statics": {
      "assembly": "jsii-calc",
      "docs": {
        "stability": "experimental"
      },
      "fqn": "jsii-calc.Statics",
      "initializer": {
        "docs": {
          "stability": "experimental"
        },
        "locationInModule": {
          "filename": "lib/compliance.ts",
          "line": 690
        },
        "parameters": [
          {
            "name": "value",
            "type": {
              "primitive": "string"
            }
          }
        ]
      },
      "kind": "class",
      "locationInModule": {
        "filename": "lib/compliance.ts",
        "line": 689
      },
      "methods": [
        {
          "docs": {
            "stability": "experimental",
            "summary": "Jsdocs for static method."
          },
          "locationInModule": {
            "filename": "lib/compliance.ts",
            "line": 696
          },
          "name": "staticMethod",
          "parameters": [
            {
              "docs": {
                "summary": "The name of the person to say hello to."
              },
              "name": "name",
              "type": {
                "primitive": "string"
              }
            }
          ],
          "returns": {
            "type": {
              "primitive": "string"
            }
          },
          "static": true
        },
        {
          "docs": {
            "stability": "experimental"
          },
          "locationInModule": {
            "filename": "lib/compliance.ts",
            "line": 700
          },
          "name": "justMethod",
          "returns": {
            "type": {
              "primitive": "string"
            }
          }
        }
      ],
      "name": "Statics",
      "properties": [
        {
          "const": true,
          "docs": {
            "stability": "experimental",
            "summary": "Constants may also use all-caps."
          },
          "immutable": true,
          "locationInModule": {
            "filename": "lib/compliance.ts",
            "line": 712
          },
          "name": "BAR",
          "static": true,
          "type": {
            "primitive": "number"
          }
        },
        {
          "const": true,
          "docs": {
            "stability": "experimental"
          },
          "immutable": true,
          "locationInModule": {
            "filename": "lib/compliance.ts",
            "line": 741
          },
          "name": "ConstObj",
          "static": true,
          "type": {
            "fqn": "jsii-calc.DoubleTrouble"
          }
        },
        {
          "const": true,
          "docs": {
            "stability": "experimental",
            "summary": "Jsdocs for static property."
          },
          "immutable": true,
          "locationInModule": {
            "filename": "lib/compliance.ts",
            "line": 707
          },
          "name": "Foo",
          "static": true,
          "type": {
            "primitive": "string"
          }
        },
        {
          "const": true,
          "docs": {
            "stability": "experimental",
            "summary": "Constants can also use camelCase."
          },
          "immutable": true,
          "locationInModule": {
            "filename": "lib/compliance.ts",
            "line": 717
          },
          "name": "zooBar",
          "static": true,
          "type": {
            "collection": {
              "elementtype": {
                "primitive": "string"
              },
              "kind": "map"
            }
          }
        },
        {
          "docs": {
            "remarks": "Jsdocs for static setter.",
            "stability": "experimental",
            "summary": "Jsdocs for static getter."
          },
          "locationInModule": {
            "filename": "lib/compliance.ts",
            "line": 726
          },
          "name": "instance",
          "static": true,
          "type": {
            "fqn": "jsii-calc.Statics"
          }
        },
        {
          "docs": {
            "stability": "experimental"
          },
          "locationInModule": {
            "filename": "lib/compliance.ts",
            "line": 740
          },
          "name": "nonConstStatic",
          "static": true,
          "type": {
            "primitive": "number"
          }
        },
        {
          "docs": {
            "stability": "experimental"
          },
          "immutable": true,
          "locationInModule": {
            "filename": "lib/compliance.ts",
            "line": 690
          },
          "name": "value",
          "type": {
            "primitive": "string"
          }
        }
      ]
    },
    "jsii-calc.StringEnum": {
      "assembly": "jsii-calc",
      "docs": {
        "stability": "experimental"
      },
      "fqn": "jsii-calc.StringEnum",
      "kind": "enum",
      "locationInModule": {
        "filename": "lib/compliance.ts",
        "line": 39
      },
      "members": [
        {
          "docs": {
            "stability": "experimental"
          },
          "name": "A"
        },
        {
          "docs": {
            "stability": "experimental"
          },
          "name": "B"
        },
        {
          "docs": {
            "stability": "experimental"
          },
          "name": "C"
        }
      ],
      "name": "StringEnum"
    },
    "jsii-calc.StripInternal": {
      "assembly": "jsii-calc",
      "docs": {
        "stability": "experimental"
      },
      "fqn": "jsii-calc.StripInternal",
      "initializer": {
        "docs": {
          "stability": "experimental"
        }
      },
      "kind": "class",
      "locationInModule": {
        "filename": "lib/compliance.ts",
        "line": 1677
      },
      "name": "StripInternal",
      "properties": [
        {
          "docs": {
            "stability": "experimental"
          },
          "locationInModule": {
            "filename": "lib/compliance.ts",
            "line": 1678
          },
          "name": "youSeeMe",
          "type": {
            "primitive": "string"
          }
        }
      ]
    },
    "jsii-calc.StructA": {
      "assembly": "jsii-calc",
      "datatype": true,
      "docs": {
        "stability": "experimental",
        "summary": "We can serialize and deserialize structs without silently ignoring optional fields."
      },
      "fqn": "jsii-calc.StructA",
      "kind": "interface",
      "locationInModule": {
        "filename": "lib/compliance.ts",
        "line": 2240
      },
      "name": "StructA",
      "properties": [
        {
          "abstract": true,
          "docs": {
            "stability": "experimental"
          },
          "immutable": true,
          "locationInModule": {
            "filename": "lib/compliance.ts",
            "line": 2241
          },
          "name": "requiredString",
          "type": {
            "primitive": "string"
          }
        },
        {
          "abstract": true,
          "docs": {
            "stability": "experimental"
          },
          "immutable": true,
          "locationInModule": {
            "filename": "lib/compliance.ts",
            "line": 2243
          },
          "name": "optionalNumber",
          "optional": true,
          "type": {
            "primitive": "number"
          }
        },
        {
          "abstract": true,
          "docs": {
            "stability": "experimental"
          },
          "immutable": true,
          "locationInModule": {
            "filename": "lib/compliance.ts",
            "line": 2242
          },
          "name": "optionalString",
          "optional": true,
          "type": {
            "primitive": "string"
          }
        }
      ]
    },
    "jsii-calc.StructB": {
      "assembly": "jsii-calc",
      "datatype": true,
      "docs": {
        "stability": "experimental",
        "summary": "This intentionally overlaps with StructA (where only requiredString is provided) to test htat the kernel properly disambiguates those."
      },
      "fqn": "jsii-calc.StructB",
      "kind": "interface",
      "locationInModule": {
        "filename": "lib/compliance.ts",
        "line": 2249
      },
      "name": "StructB",
      "properties": [
        {
          "abstract": true,
          "docs": {
            "stability": "experimental"
          },
          "immutable": true,
          "locationInModule": {
            "filename": "lib/compliance.ts",
            "line": 2250
          },
          "name": "requiredString",
          "type": {
            "primitive": "string"
          }
        },
        {
          "abstract": true,
          "docs": {
            "stability": "experimental"
          },
          "immutable": true,
          "locationInModule": {
            "filename": "lib/compliance.ts",
            "line": 2251
          },
          "name": "optionalBoolean",
          "optional": true,
          "type": {
            "primitive": "boolean"
          }
        },
        {
          "abstract": true,
          "docs": {
            "stability": "experimental"
          },
          "immutable": true,
          "locationInModule": {
            "filename": "lib/compliance.ts",
            "line": 2252
          },
          "name": "optionalStructA",
          "optional": true,
          "type": {
            "fqn": "jsii-calc.StructA"
          }
        }
      ]
    },
    "jsii-calc.StructParameterType": {
      "assembly": "jsii-calc",
      "datatype": true,
      "docs": {
        "remarks": "See: https://github.com/aws/aws-cdk/issues/4302",
        "stability": "experimental",
        "summary": "Verifies that, in languages that do keyword lifting (e.g: Python), having a struct member with the same name as a positional parameter results in the correct code being emitted."
      },
      "fqn": "jsii-calc.StructParameterType",
      "kind": "interface",
      "locationInModule": {
        "filename": "lib/compliance.ts",
        "line": 2678
      },
      "name": "StructParameterType",
      "properties": [
        {
          "abstract": true,
          "docs": {
            "stability": "experimental"
          },
          "immutable": true,
          "locationInModule": {
            "filename": "lib/compliance.ts",
            "line": 2679
          },
          "name": "scope",
          "type": {
            "primitive": "string"
          }
        },
        {
          "abstract": true,
          "docs": {
            "stability": "experimental"
          },
          "immutable": true,
          "locationInModule": {
            "filename": "lib/compliance.ts",
            "line": 2680
          },
          "name": "props",
          "optional": true,
          "type": {
            "primitive": "boolean"
          }
        }
      ]
    },
    "jsii-calc.StructPassing": {
      "assembly": "jsii-calc",
      "docs": {
        "stability": "external",
        "summary": "Just because we can."
      },
      "fqn": "jsii-calc.StructPassing",
      "initializer": {
        "docs": {
          "stability": "experimental"
        }
      },
      "kind": "class",
      "locationInModule": {
        "filename": "lib/compliance.ts",
        "line": 2072
      },
      "methods": [
        {
          "docs": {
            "stability": "external"
          },
          "locationInModule": {
            "filename": "lib/compliance.ts",
            "line": 2084
          },
          "name": "howManyVarArgsDidIPass",
          "parameters": [
            {
              "name": "_positional",
              "type": {
                "primitive": "number"
              }
            },
            {
              "name": "inputs",
              "type": {
                "fqn": "jsii-calc.TopLevelStruct"
              },
              "variadic": true
            }
          ],
          "returns": {
            "type": {
              "primitive": "number"
            }
          },
          "static": true,
          "variadic": true
        },
        {
          "docs": {
            "stability": "external"
          },
          "locationInModule": {
            "filename": "lib/compliance.ts",
            "line": 2073
          },
          "name": "roundTrip",
          "parameters": [
            {
              "name": "_positional",
              "type": {
                "primitive": "number"
              }
            },
            {
              "name": "input",
              "type": {
                "fqn": "jsii-calc.TopLevelStruct"
              }
            }
          ],
          "returns": {
            "type": {
              "fqn": "jsii-calc.TopLevelStruct"
            }
          },
          "static": true
        }
      ],
      "name": "StructPassing"
    },
    "jsii-calc.StructUnionConsumer": {
      "assembly": "jsii-calc",
      "docs": {
        "stability": "experimental"
      },
      "fqn": "jsii-calc.StructUnionConsumer",
      "kind": "class",
      "locationInModule": {
        "filename": "lib/compliance.ts",
        "line": 2254
      },
      "methods": [
        {
          "docs": {
            "stability": "experimental"
          },
          "locationInModule": {
            "filename": "lib/compliance.ts",
            "line": 2255
          },
          "name": "isStructA",
          "parameters": [
            {
              "name": "struct",
              "type": {
                "union": {
                  "types": [
                    {
                      "fqn": "jsii-calc.StructA"
                    },
                    {
                      "fqn": "jsii-calc.StructB"
                    }
                  ]
                }
              }
            }
          ],
          "returns": {
            "type": {
              "primitive": "boolean"
            }
          },
          "static": true
        },
        {
          "docs": {
            "stability": "experimental"
          },
          "locationInModule": {
            "filename": "lib/compliance.ts",
            "line": 2276
          },
          "name": "isStructB",
          "parameters": [
            {
              "name": "struct",
              "type": {
                "union": {
                  "types": [
                    {
                      "fqn": "jsii-calc.StructA"
                    },
                    {
                      "fqn": "jsii-calc.StructB"
                    }
                  ]
                }
              }
            }
          ],
          "returns": {
            "type": {
              "primitive": "boolean"
            }
          },
          "static": true
        }
      ],
      "name": "StructUnionConsumer"
    },
    "jsii-calc.StructWithJavaReservedWords": {
      "assembly": "jsii-calc",
      "datatype": true,
      "docs": {
        "stability": "experimental"
      },
      "fqn": "jsii-calc.StructWithJavaReservedWords",
      "kind": "interface",
      "locationInModule": {
        "filename": "lib/compliance.ts",
        "line": 2046
      },
      "name": "StructWithJavaReservedWords",
      "properties": [
        {
          "abstract": true,
          "docs": {
            "stability": "experimental"
          },
          "immutable": true,
          "locationInModule": {
            "filename": "lib/compliance.ts",
            "line": 2047
          },
          "name": "default",
          "type": {
            "primitive": "string"
          }
        },
        {
          "abstract": true,
          "docs": {
            "stability": "experimental"
          },
          "immutable": true,
          "locationInModule": {
            "filename": "lib/compliance.ts",
            "line": 2048
          },
          "name": "assert",
          "optional": true,
          "type": {
            "primitive": "string"
          }
        },
        {
          "abstract": true,
          "docs": {
            "stability": "experimental"
          },
          "immutable": true,
          "locationInModule": {
            "filename": "lib/compliance.ts",
            "line": 2051
          },
          "name": "result",
          "optional": true,
          "type": {
            "primitive": "string"
          }
        },
        {
          "abstract": true,
          "docs": {
            "stability": "experimental"
          },
          "immutable": true,
          "locationInModule": {
            "filename": "lib/compliance.ts",
            "line": 2052
          },
          "name": "that",
          "optional": true,
          "type": {
            "primitive": "string"
          }
        }
      ]
    },
    "jsii-calc.Sum": {
      "assembly": "jsii-calc",
      "base": "jsii-calc.composition.CompositeOperation",
      "docs": {
        "stability": "experimental",
        "summary": "An operation that sums multiple values."
      },
      "fqn": "jsii-calc.Sum",
      "initializer": {
        "docs": {
          "stability": "experimental"
        },
        "locationInModule": {
          "filename": "lib/calculator.ts",
          "line": 205
        }
      },
      "kind": "class",
      "locationInModule": {
        "filename": "lib/calculator.ts",
        "line": 197
      },
      "name": "Sum",
      "properties": [
        {
          "docs": {
            "remarks": "Must be implemented by derived classes.",
            "stability": "experimental",
            "summary": "The expression that this operation consists of."
          },
          "immutable": true,
          "locationInModule": {
            "filename": "lib/calculator.ts",
            "line": 209
          },
          "name": "expression",
          "overrides": "jsii-calc.composition.CompositeOperation",
          "type": {
            "fqn": "@scope/jsii-calc-lib.Value"
          }
        },
        {
          "docs": {
            "stability": "experimental",
            "summary": "The parts to sum."
          },
          "locationInModule": {
            "filename": "lib/calculator.ts",
            "line": 201
          },
          "name": "parts",
          "type": {
            "collection": {
              "elementtype": {
                "fqn": "@scope/jsii-calc-lib.Value"
              },
              "kind": "array"
            }
          }
        }
      ]
    },
    "jsii-calc.SupportsNiceJavaBuilder": {
      "assembly": "jsii-calc",
      "base": "jsii-calc.SupportsNiceJavaBuilderWithRequiredProps",
      "docs": {
        "stability": "experimental"
      },
      "fqn": "jsii-calc.SupportsNiceJavaBuilder",
      "initializer": {
        "docs": {
          "stability": "experimental"
        },
        "locationInModule": {
          "filename": "lib/compliance.ts",
          "line": 2181
        },
        "parameters": [
          {
            "docs": {
              "summary": "some identifier."
            },
            "name": "id",
            "type": {
              "primitive": "number"
            }
          },
          {
            "docs": {
              "summary": "the default value of `bar`."
            },
            "name": "defaultBar",
            "optional": true,
            "type": {
              "primitive": "number"
            }
          },
          {
            "docs": {
              "summary": "some props once can provide."
            },
            "name": "props",
            "optional": true,
            "type": {
              "fqn": "jsii-calc.SupportsNiceJavaBuilderProps"
            }
          },
          {
            "docs": {
              "summary": "a variadic continuation."
            },
            "name": "rest",
            "type": {
              "primitive": "string"
            },
            "variadic": true
          }
        ],
        "variadic": true
      },
      "kind": "class",
      "locationInModule": {
        "filename": "lib/compliance.ts",
        "line": 2171
      },
      "name": "SupportsNiceJavaBuilder",
      "properties": [
        {
          "docs": {
            "stability": "experimental",
            "summary": "some identifier."
          },
          "immutable": true,
          "locationInModule": {
            "filename": "lib/compliance.ts",
            "line": 2182
          },
          "name": "id",
          "overrides": "jsii-calc.SupportsNiceJavaBuilderWithRequiredProps",
          "type": {
            "primitive": "number"
          }
        },
        {
          "docs": {
            "stability": "experimental"
          },
          "immutable": true,
          "locationInModule": {
            "filename": "lib/compliance.ts",
            "line": 2172
          },
          "name": "rest",
          "type": {
            "collection": {
              "elementtype": {
                "primitive": "string"
              },
              "kind": "array"
            }
          }
        }
      ]
    },
    "jsii-calc.SupportsNiceJavaBuilderProps": {
      "assembly": "jsii-calc",
      "datatype": true,
      "docs": {
        "stability": "experimental"
      },
      "fqn": "jsii-calc.SupportsNiceJavaBuilderProps",
      "kind": "interface",
      "locationInModule": {
        "filename": "lib/compliance.ts",
        "line": 2191
      },
      "name": "SupportsNiceJavaBuilderProps",
      "properties": [
        {
          "abstract": true,
          "docs": {
            "stability": "experimental",
            "summary": "Some number, like 42."
          },
          "immutable": true,
          "locationInModule": {
            "filename": "lib/compliance.ts",
            "line": 2201
          },
          "name": "bar",
          "type": {
            "primitive": "number"
          }
        },
        {
          "abstract": true,
          "docs": {
            "remarks": "But here we are, doing it like we didn't care.",
            "stability": "experimental",
            "summary": "An `id` field here is terrible API design, because the constructor of `SupportsNiceJavaBuilder` already has a parameter named `id`."
          },
          "immutable": true,
          "locationInModule": {
            "filename": "lib/compliance.ts",
            "line": 2196
          },
          "name": "id",
          "optional": true,
          "type": {
            "primitive": "string"
          }
        }
      ]
    },
    "jsii-calc.SupportsNiceJavaBuilderWithRequiredProps": {
      "assembly": "jsii-calc",
      "docs": {
        "stability": "experimental",
        "summary": "We can generate fancy builders in Java for classes which take a mix of positional & struct parameters."
      },
      "fqn": "jsii-calc.SupportsNiceJavaBuilderWithRequiredProps",
      "initializer": {
        "docs": {
          "stability": "experimental"
        },
        "locationInModule": {
          "filename": "lib/compliance.ts",
          "line": 2163
        },
        "parameters": [
          {
            "docs": {
              "summary": "some identifier of your choice."
            },
            "name": "id",
            "type": {
              "primitive": "number"
            }
          },
          {
            "docs": {
              "summary": "some properties."
            },
            "name": "props",
            "type": {
              "fqn": "jsii-calc.SupportsNiceJavaBuilderProps"
            }
          }
        ]
      },
      "kind": "class",
      "locationInModule": {
        "filename": "lib/compliance.ts",
        "line": 2155
      },
      "name": "SupportsNiceJavaBuilderWithRequiredProps",
      "properties": [
        {
          "docs": {
            "stability": "experimental"
          },
          "immutable": true,
          "locationInModule": {
            "filename": "lib/compliance.ts",
            "line": 2157
          },
          "name": "bar",
          "type": {
            "primitive": "number"
          }
        },
        {
          "docs": {
            "stability": "experimental",
            "summary": "some identifier of your choice."
          },
          "immutable": true,
          "locationInModule": {
            "filename": "lib/compliance.ts",
            "line": 2164
          },
          "name": "id",
          "type": {
            "primitive": "number"
          }
        },
        {
          "docs": {
            "stability": "experimental"
          },
          "immutable": true,
          "locationInModule": {
            "filename": "lib/compliance.ts",
            "line": 2156
          },
          "name": "propId",
          "optional": true,
          "type": {
            "primitive": "string"
          }
        }
      ]
    },
    "jsii-calc.SyncVirtualMethods": {
      "assembly": "jsii-calc",
      "docs": {
        "stability": "experimental"
      },
      "fqn": "jsii-calc.SyncVirtualMethods",
      "initializer": {
        "docs": {
          "stability": "experimental"
        }
      },
      "kind": "class",
      "locationInModule": {
        "filename": "lib/compliance.ts",
        "line": 376
      },
      "methods": [
        {
          "async": true,
          "docs": {
            "stability": "experimental"
          },
          "locationInModule": {
            "filename": "lib/compliance.ts",
            "line": 389
          },
          "name": "callerIsAsync",
          "returns": {
            "type": {
              "primitive": "number"
            }
          }
        },
        {
          "docs": {
            "stability": "experimental"
          },
          "locationInModule": {
            "filename": "lib/compliance.ts",
            "line": 377
          },
          "name": "callerIsMethod",
          "returns": {
            "type": {
              "primitive": "number"
            }
          }
        },
        {
          "docs": {
            "stability": "experimental"
          },
          "locationInModule": {
            "filename": "lib/compliance.ts",
            "line": 429
          },
          "name": "modifyOtherProperty",
          "parameters": [
            {
              "name": "value",
              "type": {
                "primitive": "string"
              }
            }
          ]
        },
        {
          "docs": {
            "stability": "experimental"
          },
          "locationInModule": {
            "filename": "lib/compliance.ts",
            "line": 401
          },
          "name": "modifyValueOfTheProperty",
          "parameters": [
            {
              "name": "value",
              "type": {
                "primitive": "string"
              }
            }
          ]
        },
        {
          "docs": {
            "stability": "experimental"
          },
          "locationInModule": {
            "filename": "lib/compliance.ts",
            "line": 442
          },
          "name": "readA",
          "returns": {
            "type": {
              "primitive": "number"
            }
          }
        },
        {
          "docs": {
            "stability": "experimental"
          },
          "locationInModule": {
            "filename": "lib/compliance.ts",
            "line": 433
          },
          "name": "retrieveOtherProperty",
          "returns": {
            "type": {
              "primitive": "string"
            }
          }
        },
        {
          "docs": {
            "stability": "experimental"
          },
          "locationInModule": {
            "filename": "lib/compliance.ts",
            "line": 413
          },
          "name": "retrieveReadOnlyProperty",
          "returns": {
            "type": {
              "primitive": "string"
            }
          }
        },
        {
          "docs": {
            "stability": "experimental"
          },
          "locationInModule": {
            "filename": "lib/compliance.ts",
            "line": 405
          },
          "name": "retrieveValueOfTheProperty",
          "returns": {
            "type": {
              "primitive": "string"
            }
          }
        },
        {
          "docs": {
            "stability": "experimental"
          },
          "locationInModule": {
            "filename": "lib/compliance.ts",
            "line": 393
          },
          "name": "virtualMethod",
          "parameters": [
            {
              "name": "n",
              "type": {
                "primitive": "number"
              }
            }
          ],
          "returns": {
            "type": {
              "primitive": "number"
            }
          }
        },
        {
          "docs": {
            "stability": "experimental"
          },
          "locationInModule": {
            "filename": "lib/compliance.ts",
            "line": 446
          },
          "name": "writeA",
          "parameters": [
            {
              "name": "value",
              "type": {
                "primitive": "number"
              }
            }
          ]
        }
      ],
      "name": "SyncVirtualMethods",
      "properties": [
        {
          "docs": {
            "stability": "experimental"
          },
          "immutable": true,
          "locationInModule": {
            "filename": "lib/compliance.ts",
            "line": 411
          },
          "name": "readonlyProperty",
          "type": {
            "primitive": "string"
          }
        },
        {
          "docs": {
            "stability": "experimental"
          },
          "locationInModule": {
            "filename": "lib/compliance.ts",
            "line": 440
          },
          "name": "a",
          "type": {
            "primitive": "number"
          }
        },
        {
          "docs": {
            "stability": "experimental"
          },
          "locationInModule": {
            "filename": "lib/compliance.ts",
            "line": 381
          },
          "name": "callerIsProperty",
          "type": {
            "primitive": "number"
          }
        },
        {
          "docs": {
            "stability": "experimental"
          },
          "locationInModule": {
            "filename": "lib/compliance.ts",
            "line": 419
          },
          "name": "otherProperty",
          "type": {
            "primitive": "string"
          }
        },
        {
          "docs": {
            "stability": "experimental"
          },
          "locationInModule": {
            "filename": "lib/compliance.ts",
            "line": 399
          },
          "name": "theProperty",
          "type": {
            "primitive": "string"
          }
        },
        {
          "docs": {
            "stability": "experimental"
          },
          "locationInModule": {
            "filename": "lib/compliance.ts",
            "line": 427
          },
          "name": "valueOfOtherProperty",
          "type": {
            "primitive": "string"
          }
        }
      ]
    },
    "jsii-calc.Thrower": {
      "assembly": "jsii-calc",
      "docs": {
        "stability": "experimental"
      },
      "fqn": "jsii-calc.Thrower",
      "initializer": {
        "docs": {
          "stability": "experimental"
        }
      },
      "kind": "class",
      "locationInModule": {
        "filename": "lib/compliance.ts",
        "line": 651
      },
      "methods": [
        {
          "docs": {
            "stability": "experimental"
          },
          "locationInModule": {
            "filename": "lib/compliance.ts",
            "line": 652
          },
          "name": "throwError"
        }
      ],
      "name": "Thrower"
    },
    "jsii-calc.TopLevelStruct": {
      "assembly": "jsii-calc",
      "datatype": true,
      "docs": {
        "stability": "experimental"
      },
      "fqn": "jsii-calc.TopLevelStruct",
      "kind": "interface",
      "locationInModule": {
        "filename": "lib/compliance.ts",
        "line": 1997
      },
      "name": "TopLevelStruct",
      "properties": [
        {
          "abstract": true,
          "docs": {
            "stability": "experimental",
            "summary": "This is a required field."
          },
          "immutable": true,
          "locationInModule": {
            "filename": "lib/compliance.ts",
            "line": 2001
          },
          "name": "required",
          "type": {
            "primitive": "string"
          }
        },
        {
          "abstract": true,
          "docs": {
            "stability": "experimental",
            "summary": "A union to really stress test our serialization."
          },
          "immutable": true,
          "locationInModule": {
            "filename": "lib/compliance.ts",
            "line": 2011
          },
          "name": "secondLevel",
          "type": {
            "union": {
              "types": [
                {
                  "primitive": "number"
                },
                {
                  "fqn": "jsii-calc.SecondLevelStruct"
                }
              ]
            }
          }
        },
        {
          "abstract": true,
          "docs": {
            "stability": "experimental",
            "summary": "You don't have to pass this."
          },
          "immutable": true,
          "locationInModule": {
            "filename": "lib/compliance.ts",
            "line": 2006
          },
          "name": "optional",
          "optional": true,
          "type": {
            "primitive": "string"
          }
        }
      ]
    },
    "jsii-calc.UmaskCheck": {
      "assembly": "jsii-calc",
      "docs": {
        "see": "https://github.com/aws/jsii/issues/1765",
        "stability": "experimental",
        "summary": "Checks the current file permissions are cool (no funky UMASK down-scoping happened)."
      },
      "fqn": "jsii-calc.UmaskCheck",
      "kind": "class",
      "locationInModule": {
        "filename": "lib/compliance.ts",
        "line": 2752
      },
      "methods": [
        {
          "docs": {
            "stability": "experimental",
            "summary": "This should return 0o644 (-rw-r--r--)."
          },
          "locationInModule": {
            "filename": "lib/compliance.ts",
            "line": 2756
          },
          "name": "mode",
          "returns": {
            "type": {
              "primitive": "number"
            }
          },
          "static": true
        }
      ],
      "name": "UmaskCheck"
    },
    "jsii-calc.UnaryOperation": {
      "abstract": true,
      "assembly": "jsii-calc",
      "base": "@scope/jsii-calc-lib.Operation",
      "docs": {
        "stability": "experimental",
        "summary": "An operation on a single operand."
      },
      "fqn": "jsii-calc.UnaryOperation",
      "initializer": {
        "docs": {
          "stability": "experimental"
        },
        "locationInModule": {
          "filename": "lib/calculator.ts",
          "line": 101
        },
        "parameters": [
          {
            "name": "operand",
            "type": {
              "fqn": "@scope/jsii-calc-lib.Value"
            }
          }
        ]
      },
      "kind": "class",
      "locationInModule": {
        "filename": "lib/calculator.ts",
        "line": 100
      },
      "name": "UnaryOperation",
      "properties": [
        {
          "docs": {
            "stability": "experimental"
          },
          "immutable": true,
          "locationInModule": {
            "filename": "lib/calculator.ts",
            "line": 101
          },
          "name": "operand",
          "type": {
            "fqn": "@scope/jsii-calc-lib.Value"
          }
        }
      ]
    },
    "jsii-calc.UnionProperties": {
      "assembly": "jsii-calc",
      "datatype": true,
      "docs": {
        "stability": "experimental"
      },
      "fqn": "jsii-calc.UnionProperties",
      "kind": "interface",
      "locationInModule": {
        "filename": "lib/compliance.ts",
        "line": 1112
      },
      "name": "UnionProperties",
      "properties": [
        {
          "abstract": true,
          "docs": {
            "stability": "experimental"
          },
          "immutable": true,
          "locationInModule": {
            "filename": "lib/compliance.ts",
            "line": 1114
          },
          "name": "bar",
          "type": {
            "union": {
              "types": [
                {
                  "primitive": "string"
                },
                {
                  "primitive": "number"
                },
                {
                  "fqn": "jsii-calc.AllTypes"
                }
              ]
            }
          }
        },
        {
          "abstract": true,
          "docs": {
            "stability": "experimental"
          },
          "immutable": true,
          "locationInModule": {
            "filename": "lib/compliance.ts",
            "line": 1113
          },
          "name": "foo",
          "optional": true,
          "type": {
            "union": {
              "types": [
                {
                  "primitive": "string"
                },
                {
                  "primitive": "number"
                }
              ]
            }
          }
        }
      ]
    },
    "jsii-calc.UpcasingReflectable": {
      "assembly": "jsii-calc",
      "docs": {
        "stability": "experimental",
        "summary": "Ensures submodule-imported types from dependencies can be used correctly."
      },
      "fqn": "jsii-calc.UpcasingReflectable",
      "initializer": {
        "docs": {
          "stability": "experimental"
        },
        "locationInModule": {
          "filename": "lib/submodules.ts",
          "line": 9
        },
        "parameters": [
          {
            "name": "delegate",
            "type": {
              "collection": {
                "elementtype": {
                  "primitive": "any"
                },
                "kind": "map"
              }
            }
          }
        ]
      },
      "interfaces": [
        "@scope/jsii-calc-lib.submodule.IReflectable"
      ],
      "kind": "class",
      "locationInModule": {
        "filename": "lib/submodules.ts",
        "line": 6
      },
      "name": "UpcasingReflectable",
      "properties": [
        {
          "const": true,
          "docs": {
            "stability": "experimental"
          },
          "immutable": true,
          "locationInModule": {
            "filename": "lib/submodules.ts",
            "line": 7
          },
          "name": "reflector",
          "static": true,
          "type": {
            "fqn": "@scope/jsii-calc-lib.submodule.Reflector"
          }
        },
        {
          "docs": {
            "stability": "experimental"
          },
          "immutable": true,
          "locationInModule": {
            "filename": "lib/submodules.ts",
            "line": 11
          },
          "name": "entries",
          "overrides": "@scope/jsii-calc-lib.submodule.IReflectable",
          "type": {
            "collection": {
              "elementtype": {
                "fqn": "@scope/jsii-calc-lib.submodule.ReflectableEntry"
              },
              "kind": "array"
            }
          }
        }
      ]
    },
    "jsii-calc.UseBundledDependency": {
      "assembly": "jsii-calc",
      "docs": {
        "stability": "experimental"
      },
      "fqn": "jsii-calc.UseBundledDependency",
      "initializer": {
        "docs": {
          "stability": "experimental"
        }
      },
      "kind": "class",
      "locationInModule": {
        "filename": "lib/compliance.ts",
        "line": 1117
      },
      "methods": [
        {
          "docs": {
            "stability": "experimental"
          },
          "locationInModule": {
            "filename": "lib/compliance.ts",
            "line": 1118
          },
          "name": "value",
          "returns": {
            "type": {
              "primitive": "any"
            }
          }
        }
      ],
      "name": "UseBundledDependency"
    },
    "jsii-calc.UseCalcBase": {
      "assembly": "jsii-calc",
      "docs": {
        "stability": "experimental",
        "summary": "Depend on a type from jsii-calc-base as a test for awslabs/jsii#128."
      },
      "fqn": "jsii-calc.UseCalcBase",
      "initializer": {
        "docs": {
          "stability": "experimental"
        }
      },
      "kind": "class",
      "locationInModule": {
        "filename": "lib/compliance.ts",
        "line": 1168
      },
      "methods": [
        {
          "docs": {
            "stability": "experimental"
          },
          "locationInModule": {
            "filename": "lib/compliance.ts",
            "line": 1169
          },
          "name": "hello",
          "returns": {
            "type": {
              "fqn": "@scope/jsii-calc-base.Base"
            }
          }
        }
      ],
      "name": "UseCalcBase"
    },
    "jsii-calc.UsesInterfaceWithProperties": {
      "assembly": "jsii-calc",
      "docs": {
        "stability": "experimental"
      },
      "fqn": "jsii-calc.UsesInterfaceWithProperties",
      "initializer": {
        "docs": {
          "stability": "experimental"
        },
        "locationInModule": {
          "filename": "lib/compliance.ts",
          "line": 597
        },
        "parameters": [
          {
            "name": "obj",
            "type": {
              "fqn": "jsii-calc.IInterfaceWithProperties"
            }
          }
        ]
      },
      "kind": "class",
      "locationInModule": {
        "filename": "lib/compliance.ts",
        "line": 596
      },
      "methods": [
        {
          "docs": {
            "stability": "experimental"
          },
          "locationInModule": {
            "filename": "lib/compliance.ts",
            "line": 599
          },
          "name": "justRead",
          "returns": {
            "type": {
              "primitive": "string"
            }
          }
        },
        {
          "docs": {
            "stability": "experimental"
          },
          "locationInModule": {
            "filename": "lib/compliance.ts",
            "line": 608
          },
          "name": "readStringAndNumber",
          "parameters": [
            {
              "name": "ext",
              "type": {
                "fqn": "jsii-calc.IInterfaceWithPropertiesExtension"
              }
            }
          ],
          "returns": {
            "type": {
              "primitive": "string"
            }
          }
        },
        {
          "docs": {
            "stability": "experimental"
          },
          "locationInModule": {
            "filename": "lib/compliance.ts",
            "line": 603
          },
          "name": "writeAndRead",
          "parameters": [
            {
              "name": "value",
              "type": {
                "primitive": "string"
              }
            }
          ],
          "returns": {
            "type": {
              "primitive": "string"
            }
          }
        }
      ],
      "name": "UsesInterfaceWithProperties",
      "properties": [
        {
          "docs": {
            "stability": "experimental"
          },
          "immutable": true,
          "locationInModule": {
            "filename": "lib/compliance.ts",
            "line": 597
          },
          "name": "obj",
          "type": {
            "fqn": "jsii-calc.IInterfaceWithProperties"
          }
        }
      ]
    },
    "jsii-calc.VariadicInvoker": {
      "assembly": "jsii-calc",
      "docs": {
        "stability": "experimental"
      },
      "fqn": "jsii-calc.VariadicInvoker",
      "initializer": {
        "docs": {
          "stability": "experimental"
        },
        "locationInModule": {
          "filename": "lib/compliance.ts",
          "line": 681
        },
        "parameters": [
          {
            "name": "method",
            "type": {
              "fqn": "jsii-calc.VariadicMethod"
            }
          }
        ]
      },
      "kind": "class",
      "locationInModule": {
        "filename": "lib/compliance.ts",
        "line": 680
      },
      "methods": [
        {
          "docs": {
            "stability": "experimental"
          },
          "locationInModule": {
            "filename": "lib/compliance.ts",
            "line": 683
          },
          "name": "asArray",
          "parameters": [
            {
              "name": "values",
              "type": {
                "primitive": "number"
              },
              "variadic": true
            }
          ],
          "returns": {
            "type": {
              "collection": {
                "elementtype": {
                  "primitive": "number"
                },
                "kind": "array"
              }
            }
          },
          "variadic": true
        }
      ],
      "name": "VariadicInvoker"
    },
    "jsii-calc.VariadicMethod": {
      "assembly": "jsii-calc",
      "docs": {
        "stability": "experimental"
      },
      "fqn": "jsii-calc.VariadicMethod",
      "initializer": {
        "docs": {
          "stability": "experimental"
        },
        "locationInModule": {
          "filename": "lib/compliance.ts",
          "line": 667
        },
        "parameters": [
          {
            "docs": {
              "summary": "a prefix that will be use for all values returned by `#asArray`."
            },
            "name": "prefix",
            "type": {
              "primitive": "number"
            },
            "variadic": true
          }
        ],
        "variadic": true
      },
      "kind": "class",
      "locationInModule": {
        "filename": "lib/compliance.ts",
        "line": 661
      },
      "methods": [
        {
          "docs": {
            "stability": "experimental"
          },
          "locationInModule": {
            "filename": "lib/compliance.ts",
            "line": 675
          },
          "name": "asArray",
          "parameters": [
            {
              "docs": {
                "summary": "the first element of the array to be returned (after the `prefix` provided at construction time)."
              },
              "name": "first",
              "type": {
                "primitive": "number"
              }
            },
            {
              "docs": {
                "summary": "other elements to be included in the array."
              },
              "name": "others",
              "type": {
                "primitive": "number"
              },
              "variadic": true
            }
          ],
          "returns": {
            "type": {
              "collection": {
                "elementtype": {
                  "primitive": "number"
                },
                "kind": "array"
              }
            }
          },
          "variadic": true
        }
      ],
      "name": "VariadicMethod"
    },
    "jsii-calc.VirtualMethodPlayground": {
      "assembly": "jsii-calc",
      "docs": {
        "stability": "experimental"
      },
      "fqn": "jsii-calc.VirtualMethodPlayground",
      "initializer": {
        "docs": {
          "stability": "experimental"
        }
      },
      "kind": "class",
      "locationInModule": {
        "filename": "lib/compliance.ts",
        "line": 451
      },
      "methods": [
        {
          "async": true,
          "docs": {
            "stability": "experimental"
          },
          "locationInModule": {
            "filename": "lib/compliance.ts",
            "line": 476
          },
          "name": "overrideMeAsync",
          "parameters": [
            {
              "name": "index",
              "type": {
                "primitive": "number"
              }
            }
          ],
          "returns": {
            "type": {
              "primitive": "number"
            }
          }
        },
        {
          "docs": {
            "stability": "experimental"
          },
          "locationInModule": {
            "filename": "lib/compliance.ts",
            "line": 480
          },
          "name": "overrideMeSync",
          "parameters": [
            {
              "name": "index",
              "type": {
                "primitive": "number"
              }
            }
          ],
          "returns": {
            "type": {
              "primitive": "number"
            }
          }
        },
        {
          "async": true,
          "docs": {
            "stability": "experimental"
          },
          "locationInModule": {
            "filename": "lib/compliance.ts",
            "line": 458
          },
          "name": "parallelSumAsync",
          "parameters": [
            {
              "name": "count",
              "type": {
                "primitive": "number"
              }
            }
          ],
          "returns": {
            "type": {
              "primitive": "number"
            }
          }
        },
        {
          "async": true,
          "docs": {
            "stability": "experimental"
          },
          "locationInModule": {
            "filename": "lib/compliance.ts",
            "line": 452
          },
          "name": "serialSumAsync",
          "parameters": [
            {
              "name": "count",
              "type": {
                "primitive": "number"
              }
            }
          ],
          "returns": {
            "type": {
              "primitive": "number"
            }
          }
        },
        {
          "docs": {
            "stability": "experimental"
          },
          "locationInModule": {
            "filename": "lib/compliance.ts",
            "line": 468
          },
          "name": "sumSync",
          "parameters": [
            {
              "name": "count",
              "type": {
                "primitive": "number"
              }
            }
          ],
          "returns": {
            "type": {
              "primitive": "number"
            }
          }
        }
      ],
      "name": "VirtualMethodPlayground"
    },
    "jsii-calc.VoidCallback": {
      "abstract": true,
      "assembly": "jsii-calc",
      "docs": {
        "remarks": "- Implement `overrideMe` (method does not have to do anything).\n- Invoke `callMe`\n- Verify that `methodWasCalled` is `true`.",
        "stability": "experimental",
        "summary": "This test is used to validate the runtimes can return correctly from a void callback."
      },
      "fqn": "jsii-calc.VoidCallback",
      "initializer": {
        "docs": {
          "stability": "experimental"
        }
      },
      "kind": "class",
      "locationInModule": {
        "filename": "lib/compliance.ts",
        "line": 1921
      },
      "methods": [
        {
          "docs": {
            "stability": "experimental"
          },
          "locationInModule": {
            "filename": "lib/compliance.ts",
            "line": 1926
          },
          "name": "callMe"
        },
        {
          "abstract": true,
          "docs": {
            "stability": "experimental"
          },
          "locationInModule": {
            "filename": "lib/compliance.ts",
            "line": 1930
          },
          "name": "overrideMe",
          "protected": true
        }
      ],
      "name": "VoidCallback",
      "properties": [
        {
          "docs": {
            "stability": "experimental"
          },
          "immutable": true,
          "locationInModule": {
            "filename": "lib/compliance.ts",
            "line": 1923
          },
          "name": "methodWasCalled",
          "type": {
            "primitive": "boolean"
          }
        }
      ]
    },
    "jsii-calc.WithPrivatePropertyInConstructor": {
      "assembly": "jsii-calc",
      "docs": {
        "stability": "experimental",
        "summary": "Verifies that private property declarations in constructor arguments are hidden."
      },
      "fqn": "jsii-calc.WithPrivatePropertyInConstructor",
      "initializer": {
        "docs": {
          "stability": "experimental"
        },
        "locationInModule": {
          "filename": "lib/compliance.ts",
          "line": 1937
        },
        "parameters": [
          {
            "name": "privateField",
            "optional": true,
            "type": {
              "primitive": "string"
            }
          }
        ]
      },
      "kind": "class",
      "locationInModule": {
        "filename": "lib/compliance.ts",
        "line": 1936
      },
      "name": "WithPrivatePropertyInConstructor",
      "properties": [
        {
          "docs": {
            "stability": "experimental"
          },
          "immutable": true,
          "locationInModule": {
            "filename": "lib/compliance.ts",
            "line": 1939
          },
          "name": "success",
          "type": {
            "primitive": "boolean"
          }
        }
      ]
    },
    "jsii-calc.composition.CompositeOperation": {
      "abstract": true,
      "assembly": "jsii-calc",
      "base": "@scope/jsii-calc-lib.Operation",
      "docs": {
        "stability": "experimental",
        "summary": "Abstract operation composed from an expression of other operations."
      },
      "fqn": "jsii-calc.composition.CompositeOperation",
      "initializer": {},
      "kind": "class",
      "locationInModule": {
        "filename": "lib/calculator.ts",
        "line": 138
      },
      "methods": [
        {
          "docs": {
            "stability": "experimental",
            "summary": "String representation of the value."
          },
          "locationInModule": {
            "filename": "lib/calculator.ts",
            "line": 164
          },
          "name": "toString",
          "overrides": "@scope/jsii-calc-lib.Operation",
          "returns": {
            "type": {
              "primitive": "string"
            }
          }
        }
      ],
      "name": "CompositeOperation",
      "namespace": "composition",
      "properties": [
        {
          "abstract": true,
          "docs": {
            "remarks": "Must be implemented by derived classes.",
            "stability": "experimental",
            "summary": "The expression that this operation consists of."
          },
          "immutable": true,
          "locationInModule": {
            "filename": "lib/calculator.ts",
            "line": 162
          },
          "name": "expression",
          "type": {
            "fqn": "@scope/jsii-calc-lib.Value"
          }
        },
        {
          "docs": {
            "stability": "experimental",
            "summary": "The value."
          },
          "immutable": true,
          "locationInModule": {
            "filename": "lib/calculator.ts",
            "line": 154
          },
          "name": "value",
          "overrides": "@scope/jsii-calc-lib.Value",
          "type": {
            "primitive": "number"
          }
        },
        {
          "docs": {
            "stability": "experimental",
            "summary": "A set of postfixes to include in a decorated .toString()."
          },
          "locationInModule": {
            "filename": "lib/calculator.ts",
            "line": 152
          },
          "name": "decorationPostfixes",
          "type": {
            "collection": {
              "elementtype": {
                "primitive": "string"
              },
              "kind": "array"
            }
          }
        },
        {
          "docs": {
            "stability": "experimental",
            "summary": "A set of prefixes to include in a decorated .toString()."
          },
          "locationInModule": {
            "filename": "lib/calculator.ts",
            "line": 147
          },
          "name": "decorationPrefixes",
          "type": {
            "collection": {
              "elementtype": {
                "primitive": "string"
              },
              "kind": "array"
            }
          }
        },
        {
          "docs": {
            "stability": "experimental",
            "summary": "The .toString() style."
          },
          "locationInModule": {
            "filename": "lib/calculator.ts",
            "line": 142
          },
          "name": "stringStyle",
          "type": {
            "fqn": "jsii-calc.composition.CompositeOperation.CompositionStringStyle"
          }
        }
      ]
    },
    "jsii-calc.composition.CompositeOperation.CompositionStringStyle": {
      "assembly": "jsii-calc",
      "docs": {
        "stability": "experimental",
        "summary": "Style of .toString() output for CompositeOperation."
      },
      "fqn": "jsii-calc.composition.CompositeOperation.CompositionStringStyle",
      "kind": "enum",
      "locationInModule": {
        "filename": "lib/calculator.ts",
        "line": 184
      },
      "members": [
        {
          "docs": {
            "stability": "experimental",
            "summary": "Normal string expression."
          },
          "name": "NORMAL"
        },
        {
          "docs": {
            "stability": "experimental",
            "summary": "Decorated string expression."
          },
          "name": "DECORATED"
        }
      ],
      "name": "CompositionStringStyle",
      "namespace": "composition.CompositeOperation"
    },
    "jsii-calc.submodule.MyClass": {
      "assembly": "jsii-calc",
      "docs": {
        "stability": "experimental"
      },
      "fqn": "jsii-calc.submodule.MyClass",
      "initializer": {
        "docs": {
          "stability": "experimental"
        },
        "locationInModule": {
          "filename": "lib/submodule/my-class.ts",
          "line": 11
        },
        "parameters": [
          {
            "name": "props",
            "type": {
              "fqn": "jsii-calc.submodule.child.SomeStruct"
            }
          }
        ]
      },
      "interfaces": [
        "jsii-calc.submodule.nested_submodule.deeplyNested.INamespaced"
      ],
      "kind": "class",
      "locationInModule": {
        "filename": "lib/submodule/my-class.ts",
        "line": 5
      },
      "name": "MyClass",
      "namespace": "submodule",
      "properties": [
        {
          "docs": {
            "stability": "experimental"
          },
          "immutable": true,
          "locationInModule": {
            "filename": "lib/submodule/my-class.ts",
            "line": 8
          },
          "name": "awesomeness",
          "type": {
            "fqn": "jsii-calc.submodule.child.Awesomeness"
          }
        },
        {
          "docs": {
            "stability": "experimental"
          },
          "immutable": true,
          "locationInModule": {
            "filename": "lib/submodule/my-class.ts",
            "line": 6
          },
          "name": "definedAt",
          "overrides": "jsii-calc.submodule.nested_submodule.deeplyNested.INamespaced",
          "type": {
            "primitive": "string"
          }
        },
        {
          "docs": {
            "stability": "experimental"
          },
          "immutable": true,
          "locationInModule": {
            "filename": "lib/submodule/my-class.ts",
            "line": 7
          },
          "name": "goodness",
          "type": {
            "fqn": "jsii-calc.submodule.child.Goodness"
          }
        },
        {
          "docs": {
            "stability": "experimental"
          },
          "immutable": true,
          "locationInModule": {
            "filename": "lib/submodule/my-class.ts",
            "line": 11
          },
          "name": "props",
          "type": {
            "fqn": "jsii-calc.submodule.child.SomeStruct"
          }
        },
        {
          "docs": {
            "stability": "experimental"
          },
          "locationInModule": {
            "filename": "lib/submodule/my-class.ts",
            "line": 9
          },
          "name": "allTypes",
          "optional": true,
          "type": {
            "fqn": "jsii-calc.AllTypes"
          }
        }
      ]
    },
    "jsii-calc.submodule.back_references.MyClassReference": {
      "assembly": "jsii-calc",
      "datatype": true,
      "docs": {
        "stability": "experimental"
      },
      "fqn": "jsii-calc.submodule.back_references.MyClassReference",
      "kind": "interface",
      "locationInModule": {
        "filename": "lib/submodule/refers-to-parent/index.ts",
        "line": 3
      },
      "name": "MyClassReference",
      "namespace": "submodule.back_references",
      "properties": [
        {
          "abstract": true,
          "docs": {
            "stability": "experimental"
          },
          "immutable": true,
          "locationInModule": {
            "filename": "lib/submodule/refers-to-parent/index.ts",
            "line": 4
          },
          "name": "reference",
          "type": {
            "fqn": "jsii-calc.submodule.MyClass"
          }
        }
      ]
    },
    "jsii-calc.submodule.child.Awesomeness": {
      "assembly": "jsii-calc",
      "docs": {
        "stability": "experimental"
      },
      "fqn": "jsii-calc.submodule.child.Awesomeness",
      "kind": "enum",
      "locationInModule": {
        "filename": "lib/submodule/child/index.ts",
        "line": 15
      },
      "members": [
        {
          "docs": {
            "stability": "experimental",
            "summary": "It was awesome!"
          },
          "name": "AWESOME"
        }
      ],
      "name": "Awesomeness",
      "namespace": "submodule.child"
    },
    "jsii-calc.submodule.child.Goodness": {
      "assembly": "jsii-calc",
      "docs": {
        "stability": "experimental"
      },
      "fqn": "jsii-calc.submodule.child.Goodness",
      "kind": "enum",
      "locationInModule": {
        "filename": "lib/submodule/child/index.ts",
        "line": 5
      },
      "members": [
        {
          "docs": {
            "stability": "experimental",
            "summary": "It's pretty good."
          },
          "name": "PRETTY_GOOD"
        },
        {
          "docs": {
            "stability": "experimental",
            "summary": "It's really good."
          },
          "name": "REALLY_GOOD"
        },
        {
          "docs": {
            "stability": "experimental",
            "summary": "It's amazingly good."
          },
          "name": "AMAZINGLY_GOOD"
        }
      ],
      "name": "Goodness",
      "namespace": "submodule.child"
    },
    "jsii-calc.submodule.child.InnerClass": {
      "assembly": "jsii-calc",
      "docs": {
        "stability": "experimental"
      },
      "fqn": "jsii-calc.submodule.child.InnerClass",
      "initializer": {
        "docs": {
          "stability": "experimental"
        }
      },
      "kind": "class",
      "locationInModule": {
        "filename": "lib/submodule/child/index.ts",
        "line": 37
      },
      "name": "InnerClass",
      "namespace": "submodule.child",
      "properties": [
        {
          "const": true,
          "docs": {
            "stability": "experimental"
          },
          "immutable": true,
          "locationInModule": {
            "filename": "lib/submodule/child/index.ts",
            "line": 38
          },
          "name": "staticProp",
          "static": true,
          "type": {
            "fqn": "jsii-calc.submodule.child.SomeStruct"
          }
        }
      ]
    },
    "jsii-calc.submodule.child.KwargsProps": {
      "assembly": "jsii-calc",
      "datatype": true,
      "docs": {
        "stability": "experimental"
      },
      "fqn": "jsii-calc.submodule.child.KwargsProps",
      "interfaces": [
        "jsii-calc.submodule.child.SomeStruct"
      ],
      "kind": "interface",
      "locationInModule": {
        "filename": "lib/submodule/child/index.ts",
        "line": 41
      },
      "name": "KwargsProps",
      "namespace": "submodule.child",
      "properties": [
        {
          "abstract": true,
          "docs": {
            "stability": "experimental"
          },
          "immutable": true,
          "locationInModule": {
            "filename": "lib/submodule/child/index.ts",
            "line": 42
          },
          "name": "extra",
          "optional": true,
          "type": {
            "primitive": "string"
          }
        }
      ]
    },
    "jsii-calc.submodule.child.OuterClass": {
      "assembly": "jsii-calc",
      "docs": {
        "see": ": https://github.com/aws/jsii/pull/1706",
        "stability": "experimental",
        "summary": "Checks that classes can self-reference during initialization."
      },
      "fqn": "jsii-calc.submodule.child.OuterClass",
      "initializer": {
        "docs": {
          "stability": "experimental"
        },
        "locationInModule": {
          "filename": "lib/submodule/child/index.ts",
          "line": 27
        }
      },
      "kind": "class",
      "locationInModule": {
        "filename": "lib/submodule/child/index.ts",
        "line": 24
      },
      "name": "OuterClass",
      "namespace": "submodule.child",
      "properties": [
        {
          "docs": {
            "stability": "experimental"
          },
          "immutable": true,
          "locationInModule": {
            "filename": "lib/submodule/child/index.ts",
            "line": 25
          },
          "name": "innerClass",
          "type": {
            "fqn": "jsii-calc.submodule.child.InnerClass"
          }
        }
      ]
    },
    "jsii-calc.submodule.child.SomeEnum": {
      "assembly": "jsii-calc",
      "docs": {
        "stability": "experimental"
      },
      "fqn": "jsii-calc.submodule.child.SomeEnum",
      "kind": "enum",
      "locationInModule": {
        "filename": "lib/submodule/child/index.ts",
        "line": 31
      },
      "members": [
        {
          "docs": {
            "stability": "experimental"
          },
          "name": "SOME"
        }
      ],
      "name": "SomeEnum",
      "namespace": "submodule.child"
    },
    "jsii-calc.submodule.child.SomeStruct": {
      "assembly": "jsii-calc",
      "datatype": true,
      "docs": {
        "stability": "experimental"
      },
      "fqn": "jsii-calc.submodule.child.SomeStruct",
      "kind": "interface",
      "locationInModule": {
        "filename": "lib/submodule/child/index.ts",
        "line": 34
      },
      "name": "SomeStruct",
      "namespace": "submodule.child",
      "properties": [
        {
          "abstract": true,
          "docs": {
            "stability": "experimental"
          },
          "immutable": true,
          "locationInModule": {
            "filename": "lib/submodule/child/index.ts",
            "line": 35
          },
          "name": "prop",
          "type": {
            "fqn": "jsii-calc.submodule.child.SomeEnum"
          }
        }
      ]
    },
    "jsii-calc.submodule.child.Structure": {
      "assembly": "jsii-calc",
      "datatype": true,
      "docs": {
        "stability": "experimental"
      },
      "fqn": "jsii-calc.submodule.child.Structure",
      "kind": "interface",
      "locationInModule": {
        "filename": "lib/submodule/child/index.ts",
        "line": 1
      },
      "name": "Structure",
      "namespace": "submodule.child",
      "properties": [
        {
          "abstract": true,
          "docs": {
            "stability": "experimental"
          },
          "immutable": true,
          "locationInModule": {
            "filename": "lib/submodule/child/index.ts",
            "line": 2
          },
          "name": "bool",
          "type": {
            "primitive": "boolean"
          }
        }
      ]
    },
    "jsii-calc.submodule.isolated.Kwargs": {
      "assembly": "jsii-calc",
      "docs": {
        "stability": "experimental",
        "summary": "Ensures imports are correctly registered for kwargs lifted properties from super-structs."
      },
      "fqn": "jsii-calc.submodule.isolated.Kwargs",
      "kind": "class",
      "locationInModule": {
        "filename": "lib/submodule/isolated.ts",
        "line": 7
      },
      "methods": [
        {
          "docs": {
            "stability": "experimental"
          },
          "locationInModule": {
            "filename": "lib/submodule/isolated.ts",
            "line": 8
          },
          "name": "method",
          "parameters": [
            {
              "name": "props",
              "optional": true,
              "type": {
                "fqn": "jsii-calc.submodule.child.KwargsProps"
              }
            }
          ],
          "returns": {
            "type": {
              "primitive": "boolean"
            }
          },
          "static": true
        }
      ],
      "name": "Kwargs",
      "namespace": "submodule.isolated"
    },
    "jsii-calc.submodule.nested_submodule.Namespaced": {
      "abstract": true,
      "assembly": "jsii-calc",
      "docs": {
        "stability": "experimental"
      },
      "fqn": "jsii-calc.submodule.nested_submodule.Namespaced",
      "interfaces": [
        "jsii-calc.submodule.nested_submodule.deeplyNested.INamespaced"
      ],
      "kind": "class",
      "locationInModule": {
        "filename": "lib/submodule/nested_submodule.ts",
        "line": 12
      },
      "name": "Namespaced",
      "namespace": "submodule.nested_submodule",
      "properties": [
        {
          "docs": {
            "stability": "experimental"
          },
          "immutable": true,
          "locationInModule": {
            "filename": "lib/submodule/nested_submodule.ts",
            "line": 13
          },
          "name": "definedAt",
          "overrides": "jsii-calc.submodule.nested_submodule.deeplyNested.INamespaced",
          "type": {
            "primitive": "string"
          }
        },
        {
          "abstract": true,
          "docs": {
            "stability": "experimental"
          },
          "immutable": true,
          "locationInModule": {
            "filename": "lib/submodule/nested_submodule.ts",
            "line": 14
          },
          "name": "goodness",
          "type": {
            "fqn": "jsii-calc.submodule.child.Goodness"
          }
        }
      ]
    },
    "jsii-calc.submodule.nested_submodule.deeplyNested.INamespaced": {
      "assembly": "jsii-calc",
      "docs": {
        "stability": "experimental"
      },
      "fqn": "jsii-calc.submodule.nested_submodule.deeplyNested.INamespaced",
      "kind": "interface",
      "locationInModule": {
        "filename": "lib/submodule/nested_submodule.ts",
        "line": 7
      },
      "name": "INamespaced",
      "namespace": "submodule.nested_submodule.deeplyNested",
      "properties": [
        {
          "abstract": true,
          "docs": {
            "stability": "experimental"
          },
          "immutable": true,
          "locationInModule": {
            "filename": "lib/submodule/nested_submodule.ts",
            "line": 8
          },
          "name": "definedAt",
          "type": {
            "primitive": "string"
          }
        }
      ]
    }
  },
  "version": "0.0.0",
<<<<<<< HEAD
  "fingerprint": "0DjvWtfvMj4mITXL7XHLgLy7LcrQqMZKTc62V6YGJCU="
=======
  "fingerprint": "kQYWZjxtnycywR9qo/KXKyeVPmP6HoAefGhHN7SidkM="
>>>>>>> 41d79e7f
}<|MERGE_RESOLUTION|>--- conflicted
+++ resolved
@@ -13792,9 +13792,5 @@
     }
   },
   "version": "0.0.0",
-<<<<<<< HEAD
-  "fingerprint": "0DjvWtfvMj4mITXL7XHLgLy7LcrQqMZKTc62V6YGJCU="
-=======
-  "fingerprint": "kQYWZjxtnycywR9qo/KXKyeVPmP6HoAefGhHN7SidkM="
->>>>>>> 41d79e7f
+  "fingerprint": "vvbS+qMbW22uAvRztwhodRIh2QmT3b70z2ZvHiiaz70="
 }